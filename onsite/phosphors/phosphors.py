import itertools
import math
import numpy as np
from pyopenms import (
    AASequence,
    ResidueModification,
    ModificationsDB,
    TheoreticalSpectrumGenerator,
    MSSpectrum,
    MSExperiment,
    PeptideIdentification,
    PeptideHit,
    Precursor,
    Constants,
    Peak1D,
)
import sys  # For checking float limits

# --- Configuration ---
MODIFICATION_NAME = "Phospho"  # Base modification name
MODIFICATION_TYPES = {
    "S": "Phospho (S)",
    "T": "Phospho (T)",
    "Y": "Phospho (Y)",
    "A": "PhosphoDecoy (A)",  # Use PhosphoDecoy for A when add_decoys=True
}
POTENTIAL_SITES = set(["S", "T", "Y"])
ADD_DECOYS = False  # Configuration parameter to include A as phosphorylation site
FRAGMENT_TOLERANCE = 0.05  # Typical tolerance for PhosphoRS scoring (Da)
FRAGMENT_METHOD_PPM = False  # PhosphoRS typically uses Da tolerance
ADD_PRECURSOR_PEAK = False
ADD_ION_TYPES = ("b", "y", "a", "c", "x", "z")  # Add more ion types
MAX_ION_CHARGE = 2  # Adjust based on typical fragmentation
ADD_NEUTRAL_LOSSES = True  # Include neutral losses
WINDOW_SIZE = 100.0
MAX_DEPTH = 8
MIN_DEPTH = 2

# --- Constants ---
LOG10_ZERO_REPLACEMENT = -100.0  # Value to use for log10(0) or very small numbers
MIN_PROBABILITY = 1e-10  # Minimum probability to avoid log10(0)
DEFAULT_OCCURRENCE_PROBABILITY = (
    0.1  # Default occurrence probability if calculation fails
)

# --- Distribution Cache ---
DISTRIBUTION_CACHE_SIZE = 1000
_distribution_cache = {}  # p -> {n -> BinomialDistribution}


# --- Utility helpers ---
def _floor_double(value: float, n_decimals: int) -> float:
    """Mimic Util.floorDouble(x, nDecimals)."""
    if n_decimals <= 0:
        return math.floor(value)
    factor = 10.0**n_decimals
    return math.floor(value * factor) / factor


# --- Helper functions ---
def _copy_spectrum_subset(exp_spectrum: MSSpectrum, keep_indexes: list) -> MSSpectrum:
    """Create a new spectrum containing only the peaks at keep_indexes."""
    if not keep_indexes:
        return exp_spectrum
    peaks = exp_spectrum.get_peaks()
    mz = [peaks[0][i] for i in keep_indexes]
    it = [peaks[1][i] for i in keep_indexes]
    new_spec = MSSpectrum()
    new_spec.setMSLevel(exp_spectrum.getMSLevel())
    new_spec.setPrecursors(exp_spectrum.getPrecursors())
    new_spec.set_peaks((mz, it))
    return new_spec


def getp_style(n_peaks: int, w_mz: float, tol_da: float) -> float:
    """
    PhosphoRS getp equivalent:
    - If w == 0 or n <= 1: return 1.0
    - p = d * n / w, clamp to 1.0
    - floor to nDecimals, where nDecimals = int(-log10(d/w)) + 1
    """
    if w_mz == 0.0:
        return 1.0
    if n_peaks <= 1:
        return 1.0
    d_over_w = tol_da / w_mz if w_mz > 0 else 1.0
    if d_over_w <= 0:
        return 1.0
    d_over_w_log = -math.log10(d_over_w)
    n_decimals = int(d_over_w_log) + 1
    p = tol_da * float(n_peaks) / w_mz
    if p > 1.0:
        p = 1.0
    p = _floor_double(p, n_decimals)
    # Returns floored p within [0,1] without forcing a positive minimum
    p = min(1.0, max(0.0, p))
    return p


def _add_distribution_to_cache(p: float, n: int, prob: float):
    """Add a distribution result to cache and manage cache size."""
    global _distribution_cache

    if len(_distribution_cache) >= DISTRIBUTION_CACHE_SIZE:
        # Remove oldest entries (simple FIFO)
        keys_to_remove = list(_distribution_cache.keys())[
            : len(_distribution_cache) - DISTRIBUTION_CACHE_SIZE + 1
        ]
        for key in keys_to_remove:
            del _distribution_cache[key]

    if p not in _distribution_cache:
        _distribution_cache[p] = {}
    _distribution_cache[p][n] = prob


def binomial_tail_probability(k: int, n: int, p: float) -> float:
    """
    Descending cumulative probability P(X >= k) for X~Bin(n,p).
    Mirrors getPhosphoRsScoreP behavior exactly with caching.
    If k == 0: return 1.0.
    """
    if k <= 0:
        return 1.0
    if p <= 0.0:
        return 0.0 if k > 0 else 1.0
    if p >= 1.0:
        return 1.0

    if k > n:
        return 0.0

    # Check cache first
    global _distribution_cache
    if p in _distribution_cache and n in _distribution_cache[p]:
        cached_prob = _distribution_cache[p][n]
        # For cached results, we need to recalculate based on k
        # This is a simplified approach - in practice, we"d cache the full distribution
        pass  # Continue with calculation

    # For very small probabilities, use log-space calculation to maintain precision
    # This is crucial for distinguishing between very unlikely events

    # Calculate expected value and standard deviation
    expected = n * p
    std_dev = math.sqrt(n * p * (1 - p))

    # If k is much larger than expected, the probability is very small
    # Use log-space calculation to maintain numerical precision
    if k > expected + 2 * std_dev:
        # Use log-sum-exp trick for numerical stability
        log_terms = []

        for t in range(k, n + 1):
            if t > n:
                break

            # Calculate log(C(n,t)) using lgamma
            log_comb = math.lgamma(n + 1) - math.lgamma(t + 1) - math.lgamma(n - t + 1)

            # Calculate log(p^t * (1-p)^(n-t))
            log_p_term = t * math.log(p) if p > 0 else float("-inf")
            log_1_minus_p_term = (
                (n - t) * math.log(1.0 - p) if (1.0 - p) > 0 else float("-inf")
            )

            # Total log probability for this term
            log_term = log_comb + log_p_term + log_1_minus_p_term

            if log_term > -700:  # Avoid underflow
                log_terms.append(log_term)

            # Stop if terms become too small
            if log_term < -50:
                break

        if not log_terms:
            return 0.0

        # Use log-sum-exp trick
        max_log_term = max(log_terms)
        log_prob = max_log_term + math.log(
            sum(math.exp(log_term - max_log_term) for log_term in log_terms)
        )

        # Convert back to linear space
        prob = math.exp(log_prob)
        # Don"t truncate to 1e-15 - keep the actual small probability
        return prob

    # For normal cases, use scipy if available
    try:
        import scipy.stats

        prob = 1.0 - scipy.stats.binom.cdf(k - 1, n, p)
        # Clamp to [0,1] without enforcing a positive floor
        result = min(1.0, max(0.0, prob))
        # Cache the result for future use
        _add_distribution_to_cache(p, n, result)
        return result
    except ImportError:
        pass

    # Fallback: direct calculation
    prob = 0.0
    for t in range(k, n + 1):
        if t > n:
            break

        # Calculate C(n,t) * p^t * (1-p)^(n-t)
        try:
            from math import comb

            coeff = comb(n, t)
        except (ImportError, OverflowError):
            # Use log-space for large combinations
            log_comb = math.lgamma(n + 1) - math.lgamma(t + 1) - math.lgamma(n - t + 1)
            coeff = math.exp(log_comb)

        term = coeff * (p**t) * ((1 - p) ** (n - t))
        prob += term

        # No artificial early break; accumulate full tail within numeric limits
        # (Python float underflow will naturally limit extremely small terms)

    result = min(1.0, max(0.0, prob))
    # Cache the result for future use
    _add_distribution_to_cache(p, n, result)
    return result


# --- Window reduction helpers ---
def _get_intensity_thresholds(mz: list, intensity: list, start: int, end: int) -> list:
    """Return up to MAX_DEPTH descending unique intensity thresholds in window [start, end)."""
    window_intensities = sorted(set(intensity[start:end]), reverse=True)
    return window_intensities[:MAX_DEPTH]


def _count_peaks_above_threshold(
    intensity: list, start: int, end: int, thr: float
) -> int:
    c = 0
    for i in range(start, end):
        if intensity[i] >= thr:
            c += 1
    return c


def _reduce_spectrum_by_windows(
    exp_spectrum: MSSpectrum,
    tol_da_for_p: float,
    is_ppm: bool,
    fragment_tolerance_value: float,
) -> tuple:
    """
    Reduce spectrum: split into WINDOW_SIZE mz windows, choose best depth between MIN_DEPTH..MAX_DEPTH
    that minimizes bigP with p computed using window nPeaks and tolerance.
    Returns reduced mz and intensity arrays.
    """
    peaks = exp_spectrum.get_peaks()
    mz_arr = list(peaks[0])
    it_arr = list(peaks[1])
    if len(mz_arr) == 0:
        return mz_arr, it_arr
    min_mz = float(mz_arr[0])
    max_mz = float(mz_arr[-1])
    reduced_indexes = []
    cur_min = min_mz
    half_window = WINDOW_SIZE / 2.0
    while cur_min < max_mz:
        temp_max = cur_min + WINDOW_SIZE
        # determine tolerance d in Da at window center if ppm
        if is_ppm:
            ref_mz = cur_min + half_window
            d = ref_mz * (fragment_tolerance_value) / 1_000_000.0
        else:
            d = tol_da_for_p
        # window indexes [start, end)
        # binary search could be used; linear scan ok for modest N
        start = 0
        while start < len(mz_arr) and mz_arr[start] < cur_min:
            start += 1
        end = start
        while end < len(mz_arr) and mz_arr[end] < temp_max:
            end += 1
        if end - start > 0:
            thresholds = _get_intensity_thresholds(mz_arr, it_arr, start, end)
            if thresholds:
                best_i = 0
                best_bigp = 1.0
                for depth_idx in range(1, len(thresholds) + 1):
                    thr = thresholds[depth_idx - 1]
                    n_peaks = _count_peaks_above_threshold(it_arr, start, end, thr)
                    p_win = getp_style(n_peaks, WINDOW_SIZE, d)
                    # approximate expected ions: use n_peaks as n for window selection
                    bigp = binomial_tail_probability(
                        max(1, min(n_peaks, 1)), n_peaks if n_peaks > 0 else 1, p_win
                    )
                    if bigp < best_bigp:
                        best_bigp = bigp
                        best_i = depth_idx - 1
                # enforce depth bounds
                if best_i < MIN_DEPTH - 1 and (MIN_DEPTH - 1) < len(thresholds):
                    best_i = MIN_DEPTH - 1
                if best_i > MAX_DEPTH - 1:
                    best_i = MAX_DEPTH - 1
                best_thr = thresholds[best_i]
                window_best = [i for i in range(start, end) if it_arr[i] >= best_thr]
                if window_best:
                    reduced_indexes.extend(window_best)
        cur_min = temp_max
    if not reduced_indexes:
        return mz_arr, it_arr
    reduced_indexes.sort()
    red_mz = [mz_arr[i] for i in reduced_indexes]
    red_it = [it_arr[i] for i in reduced_indexes]
    return red_mz, red_it


# --- Pre-filtering (filterSpectrum) ---
def filter_spectrum_for_phosphors(
    exp_spectrum: MSSpectrum, fragment_tolerance: float, fragment_method_ppm: bool
) -> MSSpectrum:
    """
    Filter spectrum:
    - window = 10 * ms2Tolerance (Da) if ms2Tolerance <= 10 Da else 100 Da
    - maxPeaks = 10 if ms2Tolerance <= 10, else int(window / ms2Tolerance)
    Keep only the most intense peaks per window.
    """
    peaks = exp_spectrum.get_peaks()
    if not peaks or len(peaks[0]) == 0:
        return exp_spectrum
    mz = list(peaks[0])
    it = list(peaks[1])

    # Determine tolerance in Da at spectrum max m/z
    max_mz = mz[-1]
    if fragment_method_ppm:
        ms2_tol_da = max_mz * fragment_tolerance / 1_000_000.0
    else:
        ms2_tol_da = fragment_tolerance

    if ms2_tol_da <= 0:
        return exp_spectrum

    # Window and maxPeaks calculation
    if ms2_tol_da <= 10.0:
        window = 10.0 * ms2_tol_da
        max_peaks = 10
    else:
        window = WINDOW_SIZE
        max_peaks = int(window / ms2_tol_da) if ms2_tol_da > 0 else len(mz)

    if max_peaks < 1:
        raise ValueError("All peaks removed by filtering.")

    # Windowing with intensity-based selection
    to_remove = set()
    ref_index = 0
    ref_mz = mz[0]

    for i in range(len(mz)):
        cur_mz = mz[i]
        if cur_mz > ref_mz + window:
            # Process window [ref_index, i)
            if i - ref_index > max_peaks:
                # Create intensity map for this window
                intensity_map = {}
                for j in range(ref_index, i):
                    intensity_map[it[j]] = j

                # Sort by intensity descending and select top max_peaks
                sorted_intensities = sorted(intensity_map.keys(), reverse=True)
                count = 0
                for intensity in sorted_intensities:
                    count += 1
                    if count > max_peaks:
                        to_remove.add(intensity_map[intensity])

            ref_index = i
            ref_mz += window

    # Process tail window
    if len(mz) - ref_index > max_peaks:
        intensity_map = {}
        for j in range(ref_index, len(mz)):
            intensity_map[it[j]] = j

        sorted_intensities = sorted(intensity_map.keys(), reverse=True)
        count = 0
        for intensity in sorted_intensities:
            count += 1
            if count > max_peaks:
                to_remove.add(intensity_map[intensity])

    if not to_remove:
        return exp_spectrum

    # Create filtered spectrum
    filtered_mz = []
    filtered_intensity = []
    for i in range(len(mz)):
        if i not in to_remove:
            filtered_mz.append(mz[i])
            filtered_intensity.append(it[i])

    new_spec = MSSpectrum()
    new_spec.setMSLevel(exp_spectrum.getMSLevel())
    new_spec.setPrecursors(exp_spectrum.getPrecursors())
    new_spec.set_peaks((filtered_mz, filtered_intensity))
    return new_spec


# --- Site-determining ions and strict p/n/k pipeline ---
def _generate_isomer_profiles(
    original_sequence: AASequence,
    potential_site_indices: list,
    num_mods_present: int,
    modification_name: str,
    add_decoys: bool = False,
) -> list:
    """Return list of tuples: (AASequence, frozenset(site_indices)).

    Preserves all existing modifications except phosphorylation, then adds new phosphorylation sites.
    """
    profiles = []

    # Get the original sequence string and parse it to preserve non-phosphorylation modifications
    original_seq_str = str(original_sequence)
    unmodified_seq_str = original_sequence.toUnmodifiedString()

    # Find all non-phosphorylation modifications in the original sequence
    non_phospho_mods = {}

    # Use AASequence to get modification positions directly (more reliable than regex parsing)
    for i in range(original_sequence.size()):
        residue = original_sequence.getResidue(i)
        if residue.getModification() is not None:
            mod_name = residue.getModificationName()
            # Only preserve non-phosphorylation modifications
            if mod_name != "Phospho" and not mod_name.startswith("Phospho"):
                non_phospho_mods[i] = mod_name

    # Create base sequence with preserved modifications
    base_seq = AASequence.fromString(unmodified_seq_str)
    for pos, mod_name in non_phospho_mods.items():
        base_seq.setModification(pos, mod_name)

    for site_indices_tuple in itertools.combinations(
        potential_site_indices, num_mods_present
    ):
        isomer_seq = AASequence(base_seq)  # Copy the base sequence
        for site_index in site_indices_tuple:
            # Use appropriate modification name based on amino acid and add_decoys parameter
            unmodified_seq_str = original_sequence.toUnmodifiedString()
            aa = unmodified_seq_str[site_index]
            if aa == "A" and add_decoys:
                mod_name = "PhosphoDecoy (A)"
            else:
                mod_name = modification_name
            isomer_seq.setModification(site_index, mod_name)
        profiles.append((isomer_seq, frozenset(site_indices_tuple)))
    return profiles


def _expected_fragment_mzs(
    seq: AASequence, precursor_charge: int, add_neutral_losses: bool
) -> list:
    """Return b/y fragment ion m/z values.

    - Generate only b/y ions
    - Charge range: 1 .. min(precursor_charge - 1, MAX_ION_CHARGE)
    - Optional neutral losses
    - Filter out neutral losses approximating phospho (HPO3/PO3H) by name
    """
    spec_gen = TheoreticalSpectrumGenerator()
    params = spec_gen.getParameters()
    params.setValue("add_metainfo", "true")
    params.setValue("add_precursor_peaks", "false")
    params.setValue("add_losses", "true" if add_neutral_losses else "false")
    for ion_type in ["a", "b", "c", "x", "y", "z"]:
        params.setValue(
            f"add_{ion_type}_ions", "true" if ion_type in ("b", "y") else "false"
        )
    spec_gen.setParameters(params)
    theo = MSSpectrum()
    try:
        # Limit fragment charge to (precursor_charge - 1) and not exceeding MAX_ION_CHARGE
        max_frag_z = max(
            1,
            min(
                MAX_ION_CHARGE,
                (
                    (precursor_charge - 1)
                    if precursor_charge and precursor_charge > 1
                    else 1
                ),
            ),
        )
        spec_gen.getSpectrum(theo, seq, 1, max_frag_z)
    except Exception:
        return []
    peaks = theo.get_peaks()
    if not peaks:
        return []
    # Optionally filter out losses approximately equal to phospho mass by name
    try:
        sdas = theo.getStringDataArrays()
        keep_idx = []
        for i, nm in enumerate(list(sdas[0])):
            s = str(nm)
            if ("-HPO3" in s) or ("-PO3H" in s):
                continue
            keep_idx.append(i)
        if keep_idx:
            mzs = [peaks[0][i] for i in keep_idx]
        else:
            mzs = list(peaks[0])
    except Exception:
        mzs = list(peaks[0])
    return mzs


def _site_determining_ions(
    profiles: list, precursor_charge: int, add_neutral_losses: bool
) -> tuple:
    """Return (sdi_map, profile_to_mzs, union_mzs).

    - sdi_map: mz -> set(profile_index) for ions not common to all profiles
    - profile_to_mzs: list[set] of m/z per profile
    - union_mzs: set of all m/z across profiles
    """
    site_determining_ions = {}
    common_ions = {}
    profile_to_mzs = []

    for profile_idx, (seq, _sites) in enumerate(profiles):
        mzs = _expected_fragment_mzs(seq, precursor_charge, add_neutral_losses)
        # Use raw theoretical m/z (no rounding) to align with expected ions
        profile_mzs = set(float(m) for m in mzs)
        profile_to_mzs.append(profile_mzs)

        for mz in profile_mzs:
            if not common_ions:  # First profile
                common_ions[mz] = {profile_idx}
            elif mz not in common_ions:
                # This m/z is not common to all previous profiles
                if mz in site_determining_ions:
                    site_determining_ions[mz].add(profile_idx)
                else:
                    site_determining_ions[mz] = {profile_idx}
            else:
                # This m/z is still common
                common_ions[mz].add(profile_idx)

        # Check if any previously common ions are no longer common
        ions_to_remove = []
        for mz in common_ions:
            if mz not in profile_mzs:
                # This ion is no longer common, move to site-determining
                site_determining_ions[mz] = common_ions[mz]
                ions_to_remove.append(mz)
            else:
                # Still common, add current profile
                common_ions[mz].add(profile_idx)

        # Remove ions that are no longer common
        for mz in ions_to_remove:
            del common_ions[mz]

    # All remaining common ions are truly common to all profiles
    all_mzs = set()
    for mz_set in profile_to_mzs:
        all_mzs.update(mz_set)

    return site_determining_ions, profile_to_mzs, all_mzs


def _window_intensity_thresholds(
    filtered_spec: MSSpectrum, start: int, end: int
) -> list:
    peaks = filtered_spec.get_peaks()
    intens = sorted(set(float(peaks[1][i]) for i in range(start, end)), reverse=True)
    return intens[:MAX_DEPTH]


def _get_window_indexes(mz_arr: list, start_mz: float, end_mz: float) -> tuple:
    start = 0
    while start < len(mz_arr) and mz_arr[start] < start_mz:
        start += 1
    end = start
    while end < len(mz_arr) and mz_arr[end] < end_mz:
        end += 1
    return start, end


def _reduce_by_delta_selection(
    filtered_spec: MSSpectrum,
    profiles: list,
    fragment_tolerance: float,
    fragment_method_ppm: bool,
) -> MSSpectrum:
    """Reduce spectrum using delta-based depth selection with site-determining ions across profiles."""
    peaks = filtered_spec.get_peaks()
    if not peaks or len(peaks[0]) == 0:
        return filtered_spec
    mz_arr = list(peaks[0])
    it_arr = list(peaks[1])
    min_mz = float(mz_arr[0])
    max_mz = float(mz_arr[-1])

    # precursor charge estimation
    if filtered_spec.getPrecursors():
        precursor_charge = filtered_spec.getPrecursors()[0].getCharge() or 2
    else:
        precursor_charge = 2

    sdi_map, profile_to_mzs, union_mzs = _site_determining_ions(
        profiles, precursor_charge, ADD_NEUTRAL_LOSSES
    )
    reduced_idx = []
    cur_min = min_mz
    half_win = WINDOW_SIZE / 2.0

    while cur_min < max_mz:
        temp_max = cur_min + WINDOW_SIZE
        # tolerance in Da at window center if ppm
        if fragment_method_ppm:
            ref_mz = cur_min + half_win
            d = ref_mz * fragment_tolerance / 1_000_000.0
        else:
            d = fragment_tolerance

        w_start, w_end = _get_window_indexes(mz_arr, cur_min, temp_max)
        if w_end - w_start > 0:
            thresholds = _window_intensity_thresholds(filtered_spec, w_start, w_end)
            if thresholds:
                # Delta selection logic
                deltas = []
                n_deltas = 0

                for depth_idx in range(1, len(thresholds) + 1):
                    thr = thresholds[depth_idx - 1]
                    n_peaks = _count_peaks_above_threshold(it_arr, w_start, w_end, thr)
                    p_win = getp_style(n_peaks, WINDOW_SIZE, d)

                    # Check if there are site-determining ions in this window
                    profile_to_sdi_mz = {}
                    for mz_rounded, present_profiles in sdi_map.items():
                        mz_val = float(mz_rounded)
                        # Boundaries: (ionMz > minMz) && (ionMz <= tempMax)
                        if (mz_val > cur_min) and (mz_val <= temp_max):
                            for prof_idx in present_profiles:
                                if prof_idx not in profile_to_sdi_mz:
                                    profile_to_sdi_mz[prof_idx] = set()
                                profile_to_sdi_mz[prof_idx].add(mz_val)

                    if profile_to_sdi_mz:
                        # Branch: site-determining ions present
                        big_ps = []
                        scored_sets = []
                        profile_with_no_sdi_scored = False

                        for prof_idx, (_seq, _sites) in enumerate(profiles):
                            profile_sdi = profile_to_sdi_mz.get(prof_idx, set())
                            profile_theo_mzs = (
                                profile_to_mzs[prof_idx]
                                if prof_idx < len(profile_to_mzs)
                                else set()
                            )

                            if not profile_sdi:
                                if not profile_with_no_sdi_scored:
                                    profile_with_no_sdi_scored = True
                                    # Count matches for profiles without SDIs using all expected ions for the profile
                                    k = 0
                                    for mz_theo in profile_theo_mzs:
                                        if (mz_theo > cur_min) and (
                                            mz_theo <= temp_max
                                        ):
                                            min_b = mz_theo - d
                                            max_b = mz_theo + d
                                            for i_idx in range(w_start, w_end):
                                                if it_arr[i_idx] >= thr:
                                                    mz_exp = mz_arr[i_idx]
                                                    if (mz_exp >= min_b) and (
                                                        mz_exp < max_b
                                                    ):
                                                        k += 1
                                                        break
                                    big_p = binomial_tail_probability(k, n_peaks, p_win)
                                    big_ps.append(big_p)
                            else:
                                # Check if this SDI set was already scored
                                already_scored = False
                                for scored_set in scored_sets:
                                    if profile_sdi == scored_set:
                                        already_scored = True
                                        break

                                if not already_scored:
                                    scored_sets.append(profile_sdi)
                                    # Count matches for this profile using ALL matched fragments (not only SDIs)
                                    k = 0
                                    for mz_theo in profile_theo_mzs:
                                        if (mz_theo > cur_min) and (
                                            mz_theo <= temp_max
                                        ):
                                            min_b = mz_theo - d
                                            max_b = mz_theo + d
                                            for i_idx in range(w_start, w_end):
                                                if it_arr[i_idx] >= thr:
                                                    mz_exp = mz_arr[i_idx]
                                                    if (mz_exp >= min_b) and (
                                                        mz_exp < max_b
                                                    ):
                                                        k += 1
                                                        break
                                    big_p = binomial_tail_probability(k, n_peaks, p_win)
                                    big_ps.append(big_p)

                        if len(big_ps) > 1:
                            big_ps.sort()
                            current_deltas = []
                            for j in range(len(big_ps) - 1):
                                pj = big_ps[j]
                                pj1 = big_ps[j + 1]
                                if pj1 > 0:
                                    delta = pj / pj1
                                    current_deltas.append(delta)

                            if len(current_deltas) > n_deltas:
                                n_deltas = len(current_deltas)
                            deltas.append(current_deltas)
                        else:
                            deltas.append([])
                    else:
                        # Branch: no site-determining ions present in this window
                        # Select depth that minimizes bigP across depths
                        pass

                # If no SDIs for the entire window, perform best depth selection by minimal bigP
                if all(len(d) == 0 for d in deltas):
                    best_i = 0
                    best_bigp = 1.0
                    for depth_idx in range(1, len(thresholds) + 1):
                        thr = thresholds[depth_idx - 1]
                        n_peaks = _count_peaks_above_threshold(
                            it_arr, w_start, w_end, thr
                        )
                        p_win = getp_style(n_peaks, WINDOW_SIZE, d)
                        # Approximate k by matching union of theoretical ions across profiles within tolerance
                        k = 0
                        for mz_theo in union_mzs:
                            if (mz_theo > cur_min) and (mz_theo <= temp_max):
                                min_b = mz_theo - d
                                max_b = mz_theo + d
                                for i_idx in range(w_start, w_end):
                                    if it_arr[i_idx] >= thr:
                                        mz_exp = mz_arr[i_idx]
                                        if (mz_exp >= min_b) and (mz_exp < max_b):
                                            k += 1
                                            break
                        big_p = binomial_tail_probability(
                            k, n_peaks if n_peaks > 0 else 1, p_win
                        )
                        if big_p < best_bigp:
                            best_bigp = big_p
                            best_i = depth_idx - 1

                    # Enforce depth bounds
                    if best_i < MIN_DEPTH - 1 and (MIN_DEPTH - 1) < len(thresholds):
                        best_i = MIN_DEPTH - 1
                    if best_i > MAX_DEPTH - 1:
                        best_i = MAX_DEPTH - 1

                    best_thr = thresholds[best_i]
                    window_best = [
                        i for i in range(w_start, w_end) if it_arr[i] >= best_thr
                    ]
                    if window_best:
                        reduced_idx.extend(window_best)
                else:
                    # Find best depth using delta selection
                    best_i = 0
                    largest_delta = 0.0
                    for j in range(n_deltas):
                        if largest_delta == 0.0:
                            for i in range(len(deltas)):
                                temp_deltas = deltas[i]
                                if (
                                    j < len(temp_deltas)
                                    and temp_deltas[j] > largest_delta
                                ):
                                    largest_delta = temp_deltas[j]
                                    best_i = i
                    # Enforce depth bounds
                    if best_i < MIN_DEPTH - 1 and (MIN_DEPTH - 1) < len(thresholds):
                        best_i = MIN_DEPTH - 1
                    if best_i > MAX_DEPTH - 1:
                        best_i = MAX_DEPTH - 1
                    best_thr = thresholds[best_i]
                    window_best = [
                        i for i in range(w_start, w_end) if it_arr[i] >= best_thr
                    ]
                    if window_best:
                        reduced_idx.extend(window_best)

        cur_min = temp_max

    if not reduced_idx:
        return filtered_spec
    reduced_idx.sort()
    return _copy_spectrum_subset(filtered_spec, reduced_idx)


# --- Helper: Calculate Occurrence Probability "p" ---
def get_occurrence_probability(exp_spectrum: MSSpectrum, tolerance_da: float) -> float:
    """
    Calculates the probability "p" of matching a single theoretical peak
    to any experimental peak by chance.

    Args:
        exp_spectrum: The experimental spectrum (should be peak-picked).
        tolerance_da: The fragment tolerance in Daltons.

    Returns:
        The occurrence probability "p". Returns MIN_PROBABILITY if spectrum is empty or range is invalid.
    """
    try:
        peaks = exp_spectrum.get_peaks()  # Get (mz, intensity) tuples
        num_peaks = len(peaks)
        if num_peaks == 0:
            print("Warning: Empty spectrum in occurrence probability calculation")
            return MIN_PROBABILITY

        # Calculate spectrum range
        mz_values = [p[0] for p in peaks]
        min_mz = min(mz_values)
        max_mz = max(mz_values)

        mz_range = max_mz - min_mz
        if mz_range <= 0:
            print("Warning: Invalid m/z range in occurrence probability calculation")
            return MIN_PROBABILITY

        # Calculate average peak spacing
        if num_peaks > 1:
            mz_diffs = [mz_values[i + 1] - mz_values[i] for i in range(num_peaks - 1)]
            avg_mz_diff = sum(mz_diffs) / len(mz_diffs)
        else:
            avg_mz_diff = tolerance_da * 2  # Use double tolerance if only one peak

        # Calculate probability
        occurrence_prob = (num_peaks * 2.0 * tolerance_da) / mz_range

        # Ensure probability is within reasonable bounds
        min_p = max(MIN_PROBABILITY, 0.01)  # Set minimum probability to 0.01
        max_p = 0.5  # Set maximum probability to 0.5
        occurrence_prob = max(min_p, min(occurrence_prob, max_p))

        print(f"Occurrence probability calculation:")
        print(f"  Number of peaks: {num_peaks}")
        print(f"  m/z range: {mz_range:.4f}")
        print(f"  Average m/z difference: {avg_mz_diff:.4f}")
        print(f"  Tolerance: {tolerance_da:.4f}")
        print(f"  Calculated probability: {occurrence_prob:.4f}")

        return occurrence_prob

    except Exception as e:
        print(f"Error in get_occurrence_probability: {e}")
        return MIN_PROBABILITY


# --- Helper: PhosphoRS-like Scoring Function ---
def calculate_phosphors_score(
    theo_spectrum: MSSpectrum,
    exp_spectrum: MSSpectrum,
    occurrence_probability: float,
    tolerance: float,
    is_ppm: bool,
) -> float:
    """
    Calculates a PhosphoRS-like score based on binomial probability.

    Args:
        theo_spectrum: Theoretical spectrum.
        exp_spectrum: Experimental spectrum (should be peak-picked).
        occurrence_probability (p): Probability of random peak match.
        tolerance: Fragment tolerance.
        is_ppm: Whether tolerance is in ppm.

    Returns:
        PhosphoRS-like score (lower is better).
    """
    try:
        theo_peaks = theo_spectrum.get_peaks()
        exp_peaks = exp_spectrum.get_peaks()

        if not theo_peaks or not exp_peaks:
            print("Warning: Empty spectrum detected")
            return -LOG10_ZERO_REPLACEMENT * (len(theo_peaks[0]) if theo_peaks else 1)

        theo_mz = theo_peaks[0]
        theo_intensity = theo_peaks[1]
        exp_mz = exp_peaks[0]
        exp_intensity = exp_peaks[1]

        p = max(MIN_PROBABILITY, min(occurrence_probability, 1.0 - MIN_PROBABILITY))
        log_p = math.log10(p)
        log_1_minus_p = math.log10(1.0 - p)

        score = 0.0
        exp_idx = 0
        matched_exp_indices = set()

        # Calculate experimental spectrum total intensity
        total_intensity = sum(exp_intensity)
        if total_intensity <= 0:
            total_intensity = 1.0  # Avoid division by zero

        # Add ion intensity weight
        def get_intensity_weight(intensity):
            return (
                math.log10(1 + intensity / total_intensity)
                if total_intensity > 0
                else 1.0
            )

        for i in range(len(theo_mz)):
            theo_mz_val = theo_mz[i]
            theo_intensity_val = theo_intensity[i]

            if is_ppm:
                tol_dalton = theo_mz_val * tolerance / 1_000_000.0
            else:
                tol_dalton = tolerance
            min_mz = theo_mz_val - tol_dalton
            max_mz = theo_mz_val + tol_dalton

            best_match_exp_idx = -1
            min_mass_diff = float("inf")
            best_intensity = 0.0

            # Find best matching experimental peak
            while exp_idx < len(exp_mz) and exp_mz[exp_idx] < min_mz:
                exp_idx += 1

            current_exp_idx = exp_idx
            while current_exp_idx < len(exp_mz) and exp_mz[current_exp_idx] < max_mz:
                if current_exp_idx not in matched_exp_indices:
                    mass_diff = abs(exp_mz[current_exp_idx] - theo_mz_val)
                    if mass_diff < min_mass_diff:
                        min_mass_diff = mass_diff
                        best_match_exp_idx = current_exp_idx
                        best_intensity = exp_intensity[current_exp_idx]
                current_exp_idx += 1

            if best_match_exp_idx != -1:
                # Add ion intensity weight
                intensity_weight = get_intensity_weight(best_intensity)
                # Add mass error weight
                if tol_dalton > 0:
                    mass_error_weight = 1.0 - (min_mass_diff / tol_dalton)
                else:
                    mass_error_weight = 1.0
                # Calculate weighted score
                score += -10.0 * log_p * intensity_weight * mass_error_weight
                matched_exp_indices.add(best_match_exp_idx)
            else:
                score += -10.0 * log_1_minus_p

        # Add penalty for unmatched theoretical peaks
        unmatched_theo_peaks = len(theo_mz) - len(matched_exp_indices)
        if unmatched_theo_peaks > 0:
            score += -10.0 * log_1_minus_p * unmatched_theo_peaks

        return score

    except Exception as e:
        print(f"Error in calculate_phosphors_score: {e}")
        return -LOG10_ZERO_REPLACEMENT


# --- Main PhosphoRS-like Localization Function ---
def calculate_phospho_localization_compomics_style(
    peptide_hit: PeptideHit,
    spectrum: MSSpectrum,
    modification_name: str = MODIFICATION_NAME,
    potential_sites: set = POTENTIAL_SITES,
    fragment_tolerance: float = FRAGMENT_TOLERANCE,
    fragment_method_ppm: bool = FRAGMENT_METHOD_PPM,
    add_precursor_peak: bool = ADD_PRECURSOR_PEAK,
    add_ion_types: tuple = ADD_ION_TYPES,
    max_ion_charge: int = MAX_ION_CHARGE,
    add_neutral_losses: bool = ADD_NEUTRAL_LOSSES,
    add_decoys: bool = ADD_DECOYS,
):
    """
    Compute phosphorylation site probabilities using a Compomics-inspired scoring method.
    """
    try:
        if fragment_method_ppm and fragment_tolerance <= 0:
            raise ValueError("PPM tolerance must be positive.")
        if not fragment_method_ppm and fragment_tolerance <= 0:
            raise ValueError("Dalton tolerance must be positive.")

        mod_db = ModificationsDB()

        # Determine potential phosphorylation sites based on add_decoys parameter
        if add_decoys:
            # Include A as potential phosphorylation site when add_decoys=True
            dynamic_potential_sites = potential_sites | {"A"}
        else:
            # Use original potential sites when add_decoys=False
            dynamic_potential_sites = potential_sites

        # Check all possible modification types
        valid_mods = {}
        for aa in dynamic_potential_sites:
            if aa in MODIFICATION_TYPES:
                mod = mod_db.getModification(MODIFICATION_TYPES[aa])
                if mod is not None and mod.getName() != "unknown modification":
                    valid_mods[aa] = mod

        if not valid_mods:
            raise ValueError(
                f"No valid phosphorylation modifications found for sites: {dynamic_potential_sites}"
            )

        # Use the first valid modification as reference
        first_mod = next(iter(valid_mods.values()))
        mod_mass = first_mod.getDiffMonoMass()
        target_residues = set(valid_mods.keys())

        if not target_residues:
            print(f"Warning: No valid target residues found for phosphorylation.")
            return None, None

        original_sequence = peptide_hit.getSequence()
        if not isinstance(original_sequence, AASequence):
            original_sequence = AASequence.fromString(str(original_sequence))

        # --- Determine number of modifications to place ---
        num_mods_present = 0
        try:
            # Count modifications based on add_decoys parameter
            if add_decoys:
                # Count both regular phospho and phospho decoy modifications
                num_mods_present = str(original_sequence).count(
                    f"({MODIFICATION_NAME})"
                ) + str(original_sequence).count("(PhosphoDecoy)")
            else:
                # Count only regular phospho modifications
                mod_string_for_check = f"({MODIFICATION_NAME})"
                num_mods_present = str(original_sequence).count(mod_string_for_check)

            # If no modifications found by string, try mass-based calculation
            if num_mods_present == 0:
                expected_mass_no_mods = AASequence.fromString(
                    original_sequence.toUnmodifiedString()
                ).getMonoWeight()
                expected_mass_with_mods = original_sequence.getMonoWeight()
                mass_diff = expected_mass_with_mods - expected_mass_no_mods

                if abs(mod_mass) > 1e-6:
                    num_mods_present = round(mass_diff / mod_mass)
                    if not math.isclose(
                        num_mods_present * mod_mass, mass_diff, abs_tol=0.1
                    ):
                        # Mass-based calculation failed, use string count (no warning needed)
                        if add_decoys:
                            num_mods_present = str(original_sequence).count(
                                f"({MODIFICATION_NAME})"
                            ) + str(original_sequence).count("(PhosphoDecoy)")
                        else:
                            num_mods_present = str(original_sequence).count(
                                f"({MODIFICATION_NAME})"
                            )
                else:
                    print(
                        f"Warning: Modification mass is zero. Using string count: {num_mods_present}"
                    )

        except Exception as e:
            print(
                f"Error determining number of modifications: {e}. Attempting string count."
            )
            try:
                if add_decoys:
                    num_mods_present = str(original_sequence).count(
                        f"({MODIFICATION_NAME})"
                    ) + str(original_sequence).count("(PhosphoDecoy)")
                else:
                    mod_string_for_check = f"({MODIFICATION_NAME})"
                    num_mods_present = str(original_sequence).count(
                        mod_string_for_check
                    )
            except Exception as e2:
                raise ValueError(
<<<<<<< HEAD
                    f"Could not determine number of modifications in sequence '{original_sequence}' by mass or string: {e2}"
                ) from e

        if num_mods_present <= 0:
            # print(f"Info: No phosphorylation found or inferred in sequence '{original_sequence}'. Cannot localize.")
=======
                    f'Could not determine number of modifications in sequence "{original_sequence}" by mass or string: {e2}'
                ) from e

        if num_mods_present <= 0:
            # print(f"Info: No phosphorylation found or inferred in sequence "{original_sequence}". Cannot localize.")
>>>>>>> 12fc1c9d
            return None, None

        unmodified_sequence_str = original_sequence.toUnmodifiedString()
        potential_site_indices = [
            i for i, aa in enumerate(unmodified_sequence_str) if aa in target_residues
        ]

        if len(potential_site_indices) < num_mods_present:
            # print(f"Warning: Potential sites ({len(potential_site_indices)}) < mods to place ({num_mods_present}). Cannot localize.")
            return None, None
        if len(potential_site_indices) == num_mods_present:
            # print(f"Info: Potential sites ({len(potential_site_indices)}) == mods to place ({num_mods_present}). Localization is trivial.")
            trivial_probs = {
                idx: 100.0 for idx in potential_site_indices
            }  # Already percentage
            isomer_seq = AASequence.fromString(unmodified_sequence_str)

            # Copy all existing modifications except phosphorylation
            # Use AASequence to get modification positions directly (more reliable than regex parsing)
            for i in range(original_sequence.size()):
                residue = original_sequence.getResidue(i)
                if residue.getModification() is not None:
                    mod_name = residue.getModificationName()
                    # Only preserve non-phosphorylation modifications
                    if mod_name != "Phospho" and not mod_name.startswith("Phospho"):
                        isomer_seq.setModification(i, mod_name)

            for idx in potential_site_indices:
                aa = unmodified_sequence_str[idx]
                if aa in MODIFICATION_TYPES:
                    isomer_seq.setModification(idx, MODIFICATION_TYPES[aa])
            isomer_list = [(str(isomer_seq), 0.0)]
            return trivial_probs, isomer_list

        # --- Pre-calculate for Scoring ---
        if spectrum.getMSLevel() != 2:
            print("Warning: Spectrum MSLevel is not 2. Results may be incorrect.")
        if spectrum.size() == 0:
            raise ValueError("Experimental spectrum contains no peaks.")

        # Determine tolerance in Da. If ppm, convert using precursor or mean mz.
        if fragment_method_ppm:
            if spectrum.getPrecursors():
                prec_mz = spectrum.getPrecursors()[0].getMZ()
            else:
                exp_peaks_for_prec = spectrum.get_peaks()
                if exp_peaks_for_prec and len(exp_peaks_for_prec[0]) > 0:
                    prec_mz = float(np.mean(exp_peaks_for_prec[0]))
                else:
                    prec_mz = 1000.0
            tolerance_da_for_p = prec_mz * fragment_tolerance / 1_000_000.0
        else:
            tolerance_da_for_p = fragment_tolerance

        # --- Spectrum filtering and reduction ---
        # 1) filterSpectrum (keep top peaks per small window based on tolerance)
        filtered_spec = filter_spectrum_for_phosphors(
            spectrum, fragment_tolerance, fragment_method_ppm
        )

        # 2) Prepare all profile sequences (isomers) for SDI-based reduction
        profiles = []  # list of tuples (AASequence, frozenset(site_indices))
        for site_indices_tuple in itertools.combinations(
            potential_site_indices, num_mods_present
        ):
            seq_profile = AASequence.fromString(unmodified_sequence_str)
            # preserve non-phospho mods
            for i in range(original_sequence.size()):
                residue = original_sequence.getResidue(i)
                if residue.getModification() is not None:
                    mod_name = residue.getModificationName()
                    if mod_name != "Phospho" and not mod_name.startswith("Phospho"):
                        seq_profile.setModification(i, mod_name)
            for site_index in site_indices_tuple:
                aa = unmodified_sequence_str[site_index]
                if aa == "A" and add_decoys:
                    mod_name = "PhosphoDecoy (A)"
                else:
                    mod_name = modification_name
                seq_profile.setModification(site_index, mod_name)
            profiles.append((seq_profile, frozenset(site_indices_tuple)))

        if not profiles:
            print("Warning: No isomer profiles generated.")
            return None, None

        # 3) Reduce spectrum by SDI delta-selection to obtain phosphoRsSpectrum
        phospho_rs_spec = _reduce_by_delta_selection(
            filtered_spec, profiles, fragment_tolerance, fragment_method_ppm
        )

        # --- Generate Theoretical Spectra and Score Against Reduced Spectrum ---
        spec_gen = TheoreticalSpectrumGenerator()
        params = spec_gen.getParameters()
        params.setValue("add_metainfo", "true")
        params.setValue(
            "add_precursor_peaks", "true" if add_precursor_peak else "false"
        )
        params.setValue("add_losses", "true" if add_neutral_losses else "false")
        for ion_type in ["a", "b", "c", "x", "y", "z"]:
            params.setValue(
                f"add_{ion_type}_ions", "true" if ion_type in ("b", "y") else "false"
            )
        spec_gen.setParameters(params)

        isomer_scores = []

        # precursor charge
        if not spectrum.getPrecursors():
            precursor_charge = 2
        else:
            precursor_charge = spectrum.getPrecursors()[0].getCharge()

        # Reduced experimental arrays
        red_peaks = phospho_rs_spec.get_peaks()
        if not red_peaks or len(red_peaks[0]) == 0:
            print("Warning: Reduced spectrum contains no peaks.")
            return None, None
        red_mz_arr = list(red_peaks[0])

        # p uses number of peaks and window width of reduced spectrum, tolerance in Da
        w = float(red_mz_arr[-1] - red_mz_arr[0]) if len(red_mz_arr) > 1 else float(0.0)
        n_exp_peaks = int(len(red_mz_arr))
        p_calc = getp_style(n_exp_peaks, w, tolerance_da_for_p)

        for seq_profile, site_indices_set in profiles:
            theo_spectrum = MSSpectrum()
            try:
                spec_gen.getSpectrum(theo_spectrum, seq_profile, 1, precursor_charge)
            except Exception as e:
                print(f"Warning: Failed to generate theoretical spectrum: {e}")
                continue

            theo_peaks = theo_spectrum.get_peaks()
            if not theo_peaks or len(theo_peaks[0]) == 0:
                continue

            # Filter out neutral losses ~ phospho mass by name
            theo_mz_all = list(theo_peaks[0])
            theo_keep_idx = list(range(len(theo_mz_all)))
            try:
                sdas = theo_spectrum.getStringDataArrays()
                if sdas and len(sdas) > 0:
                    annotations = list(sdas[0])
                    filtered_idx = []
                    for i, name in enumerate(annotations):
                        nm = str(name)
                        if ("-HPO3" in nm) or ("-PO3H" in nm):
                            continue
                        filtered_idx.append(i)
                    theo_keep_idx = filtered_idx if filtered_idx else theo_keep_idx
            except Exception:
                pass
            theo_mz = [theo_mz_all[i] for i in theo_keep_idx]
            n_expected = len(theo_mz)

            # Count matches k using reduced spectrum and tolerance
            k_matches = 0
            red_len = len(red_mz_arr)
            red_idx = 0
            for mz_theo in theo_mz:
                tol_da = (
                    (mz_theo * fragment_tolerance / 1_000_000.0)
                    if fragment_method_ppm
                    else fragment_tolerance
                )
                min_b = mz_theo - tol_da
                max_b = mz_theo + tol_da
                while red_idx < red_len and red_mz_arr[red_idx] < min_b:
                    red_idx += 1
                cur_idx = red_idx
                matched = False
                while cur_idx < red_len and red_mz_arr[cur_idx] < max_b:
                    matched = True
                    break
                if matched:
                    k_matches += 1

            big_p = binomial_tail_probability(
                k_matches, n_expected if n_expected > 0 else 1, p_calc
            )
            p_inv = 1.0 / big_p if big_p > 0 else 0.0

            isomer_scores.append(
                {
                    "isomer_seq": seq_profile,
                    "p_inv": p_inv,
                    "big_p": big_p,
                    "sites": set(site_indices_set),
                }
            )

        # --- Calculate Probabilities using PhosphoRS normalization ---
        if not isomer_scores:
            print("Warning: No isomers were generated or scored.")
            return None, None

        total_p_inv = sum(item["p_inv"] for item in isomer_scores)
        if total_p_inv <= 0.0:
            print("Warning: Total inverse probability is zero. Aborting.")
            return None, None
        for item in isomer_scores:
            item["probability"] = item["p_inv"] / total_p_inv

        # Calculate site probabilities
        site_probabilities = {}
        for item in isomer_scores:
            prob = item["probability"]
            for site_idx in item["sites"]:
                site_probabilities[site_idx] = (
                    site_probabilities.get(site_idx, 0.0) + prob
                )

        # Scale to percentage (keep 0-based indexing)
        site_probabilities = {k: v * 100.0 for k, v in site_probabilities.items()}

        # Format output: return bigP for each profile for transparency
        isomer_list_out = [
            (str(item["isomer_seq"]), item["big_p"]) for item in isomer_scores
        ]

        return site_probabilities, isomer_list_out

    except Exception as e:
        print(f"An unexpected error occurred: {e}")
        return None, None


# --- Example Usage ---
if __name__ == "__main__":
    # --- 1. Create Dummy Data ---
    peptide_sequence_str_unmod = "TESTPEPTIDESEK"
    target_phospho_sites_indices = [1, 3, 9]  # Indices for S(1), T(3), S(9)
    num_phospho_to_place = 1

    # Create AASequence with one phospho placed initially (e.g., on S(1))
    initial_seq = AASequence.fromString(peptide_sequence_str_unmod)
    initial_seq.setModification(target_phospho_sites_indices[0], MODIFICATION_NAME)

    ph = PeptideHit()
    ph.setSequence(initial_seq)
    ph.setCharge(2)
    ph.setScore(50.0)  # Dummy search engine score

    # Example Experimental Spectrum
    exp_spec = MSSpectrum()
    exp_spec.setMSLevel(2)

    # Create precursor information
    precursor = Precursor()
    prec_mz = (
        initial_seq.getMonoWeight() + (ph.getCharge() * Constants.PROTON_MASS_U)
    ) / ph.getCharge()
    precursor.setMZ(prec_mz)
    precursor.setCharge(ph.getCharge())
    exp_spec.setPrecursors([precursor])

    # Create peak list
    mz_array = [
        147.11,
        276.15,
        363.18,
        499.13,
        591.30,
        772.31,
        990.33,
        300.1,
        550.2,
        800.3,
    ]
    intensity_array = [
        1000.0,
        800.0,
        600.0,
        1800.0,
        1400.0,
        2000.0,
        900.0,
        200.0,
        300.0,
        240.0,
    ]

    # Sort peaks by m/z
    sorted_indices = sorted(range(len(mz_array)), key=lambda i: mz_array[i])
    mz_array = [mz_array[i] for i in sorted_indices]
    intensity_array = [intensity_array[i] for i in sorted_indices]

    # Add peaks to spectrum
    exp_spec.set_peaks((mz_array, intensity_array))

    # Print spectrum information for debugging
    print("\nSpectrum Information:")
    print(f"Number of peaks: {exp_spec.size()}")
    print(f"Precursor m/z: {prec_mz:.4f}")
    print(f"Precursor charge: {ph.getCharge()}")

    # Verify peaks were added correctly
    peaks = exp_spec.get_peaks()
    if peaks and len(peaks[0]) > 0:
        print(f"First peak m/z: {peaks[0][0]:.4f}, intensity: {peaks[1][0]:.4f}")
        print(f"Last peak m/z: {peaks[0][-1]:.4f}, intensity: {peaks[1][-1]:.4f}")
        print(f"Total intensity: {sum(peaks[1]):.4f}")
    else:
        print("Warning: No peaks found in spectrum after adding them")
        print("Localization could not be performed.")
        sys.exit(1)

    # --- 2. Run Localization ---
    print(f"\nRunning Compomics-style localization for: {ph.getSequence()}")
    print(f"Number of mods to place: {num_phospho_to_place}")
    print(f"Potential site indices (0-based): {target_phospho_sites_indices}")
    print(
<<<<<<< HEAD
        f"Fragment Tolerance: {FRAGMENT_TOLERANCE} {'ppm' if FRAGMENT_METHOD_PPM else 'Da'}"
=======
        f"Fragment Tolerance: {FRAGMENT_TOLERANCE} {"ppm" if FRAGMENT_METHOD_PPM else "Da"}"
>>>>>>> 12fc1c9d
    )
    print("-" * 20)

    try:
        site_probs, isomer_details = calculate_phospho_localization_compomics_style(
            ph,
            exp_spec,
            fragment_tolerance=FRAGMENT_TOLERANCE,
            fragment_method_ppm=FRAGMENT_METHOD_PPM,
            add_neutral_losses=ADD_NEUTRAL_LOSSES,
        )

        # --- 3. Print Results ---
        if site_probs is not None:
            print("Isomer Scores (Lower is better):")
            # Sort by score (ascending)
            for seq_str, score in sorted(isomer_details, key=lambda x: x[1]):
                print(f"  - {seq_str}: {score:.4f}")

            print("\nSite Probabilities:")
            # Sort by index for clarity
            sorted_sites = sorted(site_probs.items())
            total_prob = 0.0
            for site_index, probability in sorted_sites:
                aa = peptide_sequence_str_unmod[site_index]
                print(f"  - Site {site_index} ({aa}): {probability:.4f}")
                total_prob += probability
            print(f"Total Probability Sum: {total_prob:.4f}")  # Should be close to 1.0

            # Construct sequence string with probabilities
            result_seq = ""
            max_prob_site = -1
            max_prob = -1.0
            sites_with_prob = set(site_probs.keys())
            for i, aa in enumerate(peptide_sequence_str_unmod):
                result_seq += aa
                if i in sites_with_prob and site_probs[i] > 0.0001:
                    prob = site_probs[i]
                    result_seq += f"({MODIFICATION_NAME};{prob:.2f})"
                    if prob > max_prob:
                        max_prob = prob
                        max_prob_site = i
            print(f"\nSequence with probabilities: {result_seq}")
            print(
                f"(Highest probability site: {max_prob_site} ({peptide_sequence_str_unmod[max_prob_site]}) with P={max_prob:.4f})"
            )

        else:
            print("Localization could not be performed.")

    except ValueError as e:
        print(f"ValueError during localization: {e}")
    except Exception as e:
        print(f"An unexpected error occurred: {e}")<|MERGE_RESOLUTION|>--- conflicted
+++ resolved
@@ -1099,19 +1099,11 @@
                     )
             except Exception as e2:
                 raise ValueError(
-<<<<<<< HEAD
                     f"Could not determine number of modifications in sequence '{original_sequence}' by mass or string: {e2}"
                 ) from e
 
         if num_mods_present <= 0:
             # print(f"Info: No phosphorylation found or inferred in sequence '{original_sequence}'. Cannot localize.")
-=======
-                    f'Could not determine number of modifications in sequence "{original_sequence}" by mass or string: {e2}'
-                ) from e
-
-        if num_mods_present <= 0:
-            # print(f"Info: No phosphorylation found or inferred in sequence "{original_sequence}". Cannot localize.")
->>>>>>> 12fc1c9d
             return None, None
 
         unmodified_sequence_str = original_sequence.toUnmodifiedString()
@@ -1425,11 +1417,7 @@
     print(f"Number of mods to place: {num_phospho_to_place}")
     print(f"Potential site indices (0-based): {target_phospho_sites_indices}")
     print(
-<<<<<<< HEAD
         f"Fragment Tolerance: {FRAGMENT_TOLERANCE} {'ppm' if FRAGMENT_METHOD_PPM else 'Da'}"
-=======
-        f"Fragment Tolerance: {FRAGMENT_TOLERANCE} {"ppm" if FRAGMENT_METHOD_PPM else "Da"}"
->>>>>>> 12fc1c9d
     )
     print("-" * 20)
 
