#!/usr/bin/env python3
"""
Command line interface for pyLuciPHOr2
"""

import click
import os
import sys
import logging
import time
import json
from typing import Dict, List, Optional, Tuple
from collections import defaultdict

from pyopenms import (
    IdXMLFile,
    MzMLFile,
    MSExperiment,
    PeptideIdentification,
    ProteinIdentification,
    IDFilter,
)

from .psm import PSM
from .peptide import Peptide
from .models import CIDModel, HCDModel
from .constants import NTERM_MOD, CTERM_MOD, AA_MASSES, DEFAULT_CONFIG
from .spectrum import Spectrum
from .flr import FLRCalculator
from .parallel import parallel_psm_processing, get_optimal_thread_count

logger = logging.getLogger(__name__)


<<<<<<< HEAD
=======

>>>>>>> 12fc1c9d
@click.command()
@click.option(
    "-in",
    "--input-spectrum",
    "input_spectrum",
    required=True,
<<<<<<< HEAD
    help="Input spectrum file (mzML)",
    type=click.Path(exists=True),
=======
    type=click.Path(exists=True),
    help="Input spectrum file (mzML)"
>>>>>>> 12fc1c9d
)
@click.option(
    "-id",
    "--input-id",
    "input_id",
    required=True,
<<<<<<< HEAD
    help="Input identification file (idXML)",
    type=click.Path(exists=True),
=======
    type=click.Path(exists=True),
    help="Input identification file (idXML)"
>>>>>>> 12fc1c9d
)
@click.option(
    "-out",
    "--output",
    "output",
    required=True,
<<<<<<< HEAD
    help="Output file (idXML)",
    type=click.Path(),
)
@click.option(
    "--fragment-method",
    type=click.Choice(["CID", "HCD"]),
    default="CID",
    help="Fragmentation method (default: CID)",
=======
    type=click.Path(),
    help="Output file (idXML)"
)
@click.option(
    "--fragment-method",
    type=click.Choice(["CID", "HCD"], case_sensitive=False),
    default="CID",
    help="Fragmentation method (default: CID)"
>>>>>>> 12fc1c9d
)
@click.option(
    "--fragment-mass-tolerance",
    type=float,
    default=0.5,
<<<<<<< HEAD
    help="Tolerance of the peaks in the fragment spectrum (default: 0.5)",
)
@click.option(
    "--fragment-error-units",
    type=click.Choice(["Da", "ppm"]),
    default="Da",
    help="Unit of fragment mass tolerance (default: Da)",
=======
    help="Tolerance of the peaks in the fragment spectrum (default: 0.5)"
)
@click.option(
    "--fragment-error-units",
    type=click.Choice(["Da", "ppm"], case_sensitive=False),
    default="Da",
    help="Unit of fragment mass tolerance (default: Da)"
>>>>>>> 12fc1c9d
)
@click.option(
    "--min-mz",
    type=float,
    default=150.0,
<<<<<<< HEAD
    help="Do not consider peaks below this value (default: 150.0)",
=======
    help="Do not consider peaks below this value (default: 150.0)"
>>>>>>> 12fc1c9d
)
@click.option(
    "--target-modifications",
    multiple=True,
    default=["Phospho (S)", "Phospho (T)", "Phospho (Y)"],
<<<<<<< HEAD
    help="List of target modifications (default: Phospho (S) Phospho (T) Phospho (Y))",
=======
    help="List of target modifications (default: Phospho (S), Phospho (T), Phospho (Y))"
>>>>>>> 12fc1c9d
)
@click.option(
    "--neutral-losses",
    multiple=True,
    default=["sty -H3PO4 -97.97690"],
<<<<<<< HEAD
    help="List of neutral losses (default: sty -H3PO4 -97.97690)",
=======
    help="List of neutral losses (default: sty -H3PO4 -97.97690)"
>>>>>>> 12fc1c9d
)
@click.option(
    "--decoy-mass",
    type=float,
    default=79.966331,
<<<<<<< HEAD
    help="Mass to add for decoy generation (default: 79.966331)",
=======
    help="Mass to add for decoy generation (default: 79.966331)"
>>>>>>> 12fc1c9d
)
@click.option(
    "--decoy-neutral-losses",
    multiple=True,
    default=["X -H3PO4 -97.97690"],
<<<<<<< HEAD
    help="List of decoy neutral losses (default: X -H3PO4 -97.97690)",
=======
    help="List of decoy neutral losses (default: X -H3PO4 -97.97690)"
>>>>>>> 12fc1c9d
)
@click.option(
    "--max-charge-state",
    type=int,
    default=5,
<<<<<<< HEAD
    help="Maximum charge state to consider (default: 5)",
=======
    help="Maximum charge state to consider (default: 5)"
>>>>>>> 12fc1c9d
)
@click.option(
    "--max-peptide-length",
    type=int,
    default=40,
<<<<<<< HEAD
    help="Maximum peptide length (default: 40)",
=======
    help="Maximum peptide length (default: 40)"
>>>>>>> 12fc1c9d
)
@click.option(
    "--max-num-perm",
    type=int,
    default=16384,
<<<<<<< HEAD
    help="Maximum number of permutations (default: 16384)",
=======
    help="Maximum number of permutations (default: 16384)"
>>>>>>> 12fc1c9d
)
@click.option(
    "--modeling-score-threshold",
    type=float,
    default=0.95,
<<<<<<< HEAD
    help="Minimum score for modeling (default: 0.95)",
=======
    help="Minimum score for modeling (default: 0.95)"
>>>>>>> 12fc1c9d
)
@click.option(
    "--scoring-threshold",
    type=float,
    default=0.0,
<<<<<<< HEAD
    help="Minimum score threshold (default: 0.0)",
=======
    help="Minimum score threshold (default: 0.0)"
>>>>>>> 12fc1c9d
)
@click.option(
    "--min-num-psms-model",
    type=int,
    default=50,
<<<<<<< HEAD
    help="Minimum number of PSMs for modeling (default: 50)",
)
@click.option(
    "--threads", type=int, default=4, help="Number of threads to use (default: 4)"
=======
    help="Minimum number of PSMs for modeling (default: 50)"
)
@click.option(
    "--threads",
    type=int,
    default=4,
    help="Number of threads to use (default: 4)"
>>>>>>> 12fc1c9d
)
@click.option(
    "--rt-tolerance",
    type=float,
    default=0.01,
<<<<<<< HEAD
    help="Retention time tolerance (default: 0.01)",
)
@click.option("--debug", is_flag=True, help="Enable debug mode")
@click.option(
    "--log-file",
    type=str,
    help="Log file path (only used in debug mode, default: {output_base}_debug.log)",
=======
    help="Retention time tolerance (default: 0.01)"
)
@click.option(
    "--debug",
    is_flag=True,
    help="Enable debug mode"
)
@click.option(
    "--log-file",
    type=str,
    default=None,
    help="Log file path (only used in debug mode, default: {output_base}_debug.log)"
>>>>>>> 12fc1c9d
)
def lucxor(
    input_spectrum,
    input_id,
    output,
    fragment_method,
    fragment_mass_tolerance,
    fragment_error_units,
    min_mz,
    target_modifications,
    neutral_losses,
    decoy_mass,
    decoy_neutral_losses,
    max_charge_state,
    max_peptide_length,
    max_num_perm,
    modeling_score_threshold,
    scoring_threshold,
    min_num_psms_model,
    threads,
    rt_tolerance,
    debug,
    log_file,
):
    """
    Modification site localization using pyLuciPHOr2 algorithm.

    This tool processes MS/MS spectra and peptide identifications to localize
    post-translational modifications using the LuciPHOr2 algorithm with
    false localization rate (FLR) calculation.
    """
    try:
        # Setup logging first
        setup_logging(debug, log_file, output)

        # Create tool instance and run
        tool = PyLuciPHOr2()
        exit_code = tool.run(
<<<<<<< HEAD
            input_spectrum,
            input_id,
            output,
            fragment_method,
            fragment_mass_tolerance,
            fragment_error_units,
            min_mz,
            target_modifications,
            neutral_losses,
            decoy_mass,
            decoy_neutral_losses,
            max_charge_state,
            max_peptide_length,
            max_num_perm,
            modeling_score_threshold,
            scoring_threshold,
            min_num_psms_model,
            threads,
            rt_tolerance,
            debug,
        )

=======
            input_spectrum=input_spectrum,
            input_id=input_id,
            output=output,
            fragment_method=fragment_method,
            fragment_mass_tolerance=fragment_mass_tolerance,
            fragment_error_units=fragment_error_units,
            min_mz=min_mz,
            target_modifications=target_modifications,
            neutral_losses=neutral_losses,
            decoy_mass=decoy_mass,
            decoy_neutral_losses=decoy_neutral_losses,
            max_charge_state=max_charge_state,
            max_peptide_length=max_peptide_length,
            max_num_perm=max_num_perm,
            modeling_score_threshold=modeling_score_threshold,
            scoring_threshold=scoring_threshold,
            min_num_psms_model=min_num_psms_model,
            threads=threads,
            rt_tolerance=rt_tolerance,
            debug=debug,
        )
        
>>>>>>> 12fc1c9d
        sys.exit(exit_code)

    except KeyboardInterrupt:
        click.echo("\nOperation cancelled by user", err=True)
        sys.exit(1)
    except Exception as e:
        click.echo(f"Error: {str(e)}", err=True)
        if debug:
            logger.error(f"Error: {str(e)}")
            import traceback

            logger.error(traceback.format_exc())
        sys.exit(1)


def setup_logging(debug, log_file, output):
    """Setup logging configuration"""
    # Configure log format
    log_format = "%(asctime)s - %(name)s - %(levelname)s - %(message)s"
    formatter = logging.Formatter(log_format)

    # Configure root logger
    root_logger = logging.getLogger()
    root_logger.setLevel(logging.DEBUG if debug else logging.INFO)

    # Clear existing handlers
    for handler in root_logger.handlers[:]:
        root_logger.removeHandler(handler)

    # Configure console handler
    console_handler = logging.StreamHandler()
    console_handler.setLevel(logging.DEBUG if debug else logging.INFO)
    console_handler.setFormatter(formatter)
    root_logger.addHandler(console_handler)

    # Only configure file handler in debug mode
    if debug:
        # Get output filename (without extension)
        output_base = os.path.splitext(output)[0]
        log_file_path = log_file or f"{output_base}_debug.log"

        # Configure file handler
        file_handler = logging.FileHandler(log_file_path, encoding="utf-8")
        file_handler.setLevel(logging.DEBUG)
        file_handler.setFormatter(formatter)
        root_logger.addHandler(file_handler)

    # Set third-party library log levels
<<<<<<< HEAD
=======
    logging.getLogger("numpy").setLevel(logging.WARNING)
>>>>>>> 12fc1c9d
    logging.getLogger("scipy").setLevel(logging.WARNING)


class PyLuciPHOr2:
    """Main class for pyLuciPHOr2 command line tool"""

    def __init__(self):
        """Initialize PyLuciPHOr2."""
        self.logger = logging.getLogger(__name__)
        # Initialize model
        self.model = None
        self.psms = []
        self.config = {}

    def load_input_files(
        self, input_id: str, input_spectrum: str
    ) -> Tuple[List[PeptideIdentification], List[ProteinIdentification], MSExperiment]:
        """Load input files"""
        # Load identifications
        pep_ids = []
        prot_ids = []
        IdXMLFile().load(input_id, prot_ids, pep_ids)

        if not pep_ids:
            self.logger.warning("No peptide identifications found in input file")
            return [], [], None

        # Keep only best hits
        IDFilter().keepNBestHits(pep_ids, 1)

        # Load spectra
        exp = MSExperiment()
        MzMLFile().load(input_spectrum, exp)
<<<<<<< HEAD

        self.logger.info(f"Loaded {len(pep_ids)} peptide identifications")
        self.logger.info(f"Loaded {exp.size()} spectra")

        return pep_ids, prot_ids, exp

    def process_peptide(
        self, pep_id: PeptideIdentification, spectrum, config: Dict
    ) -> Optional[PeptideIdentification]:
        """Process a single peptide identification"""
        try:
            # Create PSM object
            psm = PSM(pep_id, spectrum, config)

            # Score permutations
            psm.score_permutations(self.model)

            # Create new peptide identification with results
            new_pep_id = PeptideIdentification()
            new_pep_id.setMZ(pep_id.getMZ())
            new_pep_id.setRT(pep_id.getRT())
            new_pep_id.setMetaValue(
                "spectrum_reference", pep_id.getMetaValue("spectrum_reference")
            )

            # Add scored hits
            for hit in psm.hits:
                new_pep_id.insertHit(hit)

            new_pep_id.assignRanks()
            return new_pep_id

        except Exception as e:
            self.logger.error(f"Error processing peptide: {e}")
            return None

    def run(
        self,
        input_spectrum,
        input_id,
        output,
        fragment_method,
        fragment_mass_tolerance,
        fragment_error_units,
        min_mz,
        target_modifications,
        neutral_losses,
        decoy_mass,
        decoy_neutral_losses,
        max_charge_state,
        max_peptide_length,
        max_num_perm,
        modeling_score_threshold,
        scoring_threshold,
        min_num_psms_model,
        threads,
        rt_tolerance,
        debug,
    ):
=======
        
        if exp.empty():
            self.logger.warning("No spectra found in input file")
            return [], [], None
            
        return pep_ids, prot_ids, exp
        
    def initialize_model(self, config: Dict) -> None:
        """Initialize scoring model"""
        fragment_method = config.get("fragment_method", "HCD")
        
        if fragment_method == "HCD":
            self.model = HCDModel(config)
            self.logger.info("HCD Model initialized")
        elif fragment_method == "CID":
            self.model = CIDModel(config)
            self.logger.info("CID Model initialized")
        else:
            raise ValueError(f"Unsupported fragment method: {fragment_method}")
        
    def run(
        self,
        input_spectrum: str,
        input_id: str,
        output: str,
        fragment_method: str,
        fragment_mass_tolerance: float,
        fragment_error_units: str,
        min_mz: float,
        target_modifications: tuple,
        neutral_losses: tuple,
        decoy_mass: float,
        decoy_neutral_losses: tuple,
        max_charge_state: int,
        max_peptide_length: int,
        max_num_perm: int,
        modeling_score_threshold: float,
        scoring_threshold: float,
        min_num_psms_model: int,
        threads: int,
        rt_tolerance: float,
        debug: bool,
    ) -> int:
>>>>>>> 12fc1c9d
        """
        LuciPHOr2 main workflow:
        1. Read input files and collect all PSMs.
        2. Train CID/HCD model with high-scoring PSMs.
        3. Score all PSMs with the trained model.
        4. Exit with error if insufficient high-scoring PSMs.
        """
        config = DEFAULT_CONFIG.copy()

        # Parse target_modifications to handle comma-separated format
        parsed_target_modifications = []
        for mod in target_modifications:
            if "," in mod:
                # Split comma-separated modifications
                parsed_target_modifications.extend([m.strip() for m in mod.split(",")])
            else:
                parsed_target_modifications.append(mod.strip())

        config.update(
            {
                "fragment_method": fragment_method,
                "fragment_mass_tolerance": fragment_mass_tolerance,
                "fragment_error_units": fragment_error_units,
                "min_mz": min_mz,
                "target_modifications": parsed_target_modifications,
                "neutral_losses": list(neutral_losses),
                "decoy_mass": decoy_mass,
                "decoy_neutral_losses": list(decoy_neutral_losses),
                "max_charge_state": max_charge_state,
                "max_peptide_length": max_peptide_length,
                "max_num_perm": max_num_perm,
                "modeling_score_threshold": modeling_score_threshold,
                "scoring_threshold": scoring_threshold,
                "min_num_psms_model": min_num_psms_model,
                "num_threads": threads,
                "rt_tolerance": rt_tolerance,
            }
        )

        # Start timing
        start_time = time.time()

        self.logger.info("Loading input files...")
        self.logger.debug(f"Debug mode: {debug}")
        self.logger.debug(f"Log level: {logging.getLogger().level}")

        pep_ids, prot_ids, exp = self.load_input_files(input_id, input_spectrum)
<<<<<<< HEAD

        if not pep_ids:
            self.logger.error("No peptide identifications found")
            return 1

        # Collect all PSMs
        self.logger.info("Collecting PSMs...")
        all_psms = []

        for pep_id in pep_ids:
            # Find corresponding spectrum
            spectrum = self.find_spectrum_by_mz_rt(
                exp, pep_id.getMZ(), pep_id.getRT(), rt_tolerance
            )
=======
        if not pep_ids or exp is None:
            self.logger.error("No valid peptide identification or spectrum data found, process terminated.")
            return 1

        # 1. Create scan number to spectrum mapping
        spectrum_map = {}
        for spectrum in exp:
            try:
                # Extract scan number from native ID
                native_id = spectrum.getNativeID()
                if "scan=" in native_id:
                    scan_num = int(native_id.split("scan=")[-1])
                    spectrum_map[scan_num] = spectrum
                else:
                    # Try to extract scan number from other formats
                    for part in native_id.split():
                        if part.isdigit():
                            scan_num = int(part)
                            spectrum_map[scan_num] = spectrum
                            break
            except Exception as e:
                self.logger.warning(f"Cannot extract scan number from native ID: {native_id}, error: {str(e)}")

        # 2. Collect all PSM objects
        all_psms = []
        for i, pep_id in enumerate(pep_ids, 1):
            hit = pep_id.getHits()[0]
            sequence = hit.getSequence().toString()
            charge = hit.getCharge()
            rt = pep_id.getRT()
            
            # Try to get scan number
            spectrum = None
            scan_num = None
            
            # Get scan number from peptide identification
            if pep_id.metaValueExists("scan_number"):
                scan_num = pep_id.getMetaValue("scan_number")
            elif pep_id.metaValueExists("spectrum_reference"):
                spec_ref = pep_id.getMetaValue("spectrum_reference")
                if "scan=" in spec_ref:
                    scan_num = int(spec_ref.split("scan=")[-1])
            
            # First try to find by scan number
            if scan_num is not None and scan_num in spectrum_map:
                spectrum = spectrum_map[scan_num]
                self.logger.debug(f"Found matching spectrum by scan number {scan_num}")
            else:
                # If scan number unavailable or no match found, try RT matching
                for spec in exp:
                    if abs(spec.getRT() - rt) <= rt_tolerance:
                        spectrum = spec
                        self.logger.debug(f"Found matching spectrum by RT {rt}")
                        break
            
>>>>>>> 12fc1c9d
            if spectrum:
                spectrum_dict = {
                    "mz": spectrum.get_peaks()[0],
                    "intensities": spectrum.get_peaks()[1],
                    "native_id": spectrum.getNativeID(),
                    "rt": spectrum.getRT()
                }
                peptide = Peptide(sequence, config, charge=charge)
                psm = PSM(peptide, spectrum_dict, config=config)
                
                # Set search_engine_sequence to the original sequence
                psm.search_engine_sequence = sequence
                
                # Automatically determine score type and assign values
                score_type = pep_id.getScoreType() if hasattr(pep_id, "getScoreType") else None
                score = hit.getScore()
                higher_score_better = True
                if hasattr(pep_id, "isHigherScoreBetter"):
                    higher_score_better = pep_id.isHigherScoreBetter()
                elif hasattr(pep_id, "getHigherScoreBetter"):
                    higher_score_better = pep_id.getHigherScoreBetter()
                
                # If it"s a PEP score (lower is better), convert to 1-PEP
                if (score_type and "posterior error probability" in score_type.lower()) or (higher_score_better is False):
                    psm.psm_score = 1.0 - score
                    peptide.score = 1.0 - score
                else:
                    psm.psm_score = score
                    peptide.score = score
                all_psms.append(psm)
<<<<<<< HEAD

        self.logger.info(f"Collected {len(all_psms)} PSMs")

        if len(all_psms) < min_num_psms_model:
            self.logger.error(
                f"Insufficient PSMs for modeling: {len(all_psms)} < {min_num_psms_model}"
            )
            return 1

        # Initialize model
        if fragment_method == "CID":
            self.model = CIDModel()
        else:
            self.model = HCDModel()

        # Train model with high-scoring PSMs
        self.logger.info("Training model...")
        high_scoring_psms = [
            psm for psm in all_psms if psm.score >= modeling_score_threshold
        ]

        if len(high_scoring_psms) < min_num_psms_model:
            self.logger.warning(
                f"Only {len(high_scoring_psms)} high-scoring PSMs found, using all PSMs"
            )
            high_scoring_psms = all_psms

        self.model.train(high_scoring_psms)

        # Score all PSMs
        self.logger.info("Scoring all PSMs...")
        if threads > 1:
            parallel_psm_processing(all_psms, self.model, threads)
        else:
            for psm in all_psms:
                psm.score_permutations(self.model)

        # Calculate FLR
        self.logger.info("Calculating FLR...")
        flr_calculator = FLRCalculator()
        flr_calculator.calculate_flr(all_psms)

        # Save results
        self.logger.info("Saving results...")
        self.save_results(output, prot_ids, all_psms)

        # Print summary
        elapsed = time.time() - start_time
        self.logger.info(f"Processing completed in {elapsed:.2f} seconds")
        self.logger.info(f"Processed {len(all_psms)} PSMs")

        return 0

    def find_spectrum_by_mz_rt(
        self, exp: MSExperiment, mz: float, rt: float, rt_tolerance: float
    ) -> Optional[Spectrum]:
        """Find spectrum by m/z and retention time"""
        best_spectrum = None
        best_mz_diff = float("inf")

        for spec in exp:
            if spec.getMSLevel() == 2 and spec.getPrecursors():
                spec_mz = spec.getPrecursors()[0].getMZ()
                spec_rt = spec.getRT()

                mz_diff = abs(spec_mz - mz)
                rt_diff = abs(spec_rt - rt)

                if rt_diff <= rt_tolerance and mz_diff < best_mz_diff:
                    best_mz_diff = mz_diff
                    best_spectrum = spec

        return best_spectrum

    def save_results(
        self, output_file: str, prot_ids: List[ProteinIdentification], psms: List[PSM]
    ):
        """Save results to output file"""
        pep_ids = []

        for psm in psms:
            new_pep_id = PeptideIdentification()
            new_pep_id.setMZ(psm.pep_id.getMZ())
            new_pep_id.setRT(psm.pep_id.getRT())
            new_pep_id.setMetaValue(
                "spectrum_reference", psm.pep_id.getMetaValue("spectrum_reference")
            )

            # Add scored hits
            for hit in psm.hits:
                new_pep_id.insertHit(hit)

            new_pep_id.assignRanks()
            pep_ids.append(new_pep_id)

        # Save to file
        IdXMLFile().store(output_file, prot_ids, pep_ids)
        self.logger.info(f"Results saved to {output_file}")
=======
            else:
                self.logger.warning(f'No matching spectrum found - RT: {rt}, Scan: {scan_num if scan_num else "N/A"}')

        if not all_psms:
            self.logger.error("No PSMs collected, process terminated.")
            return 1

        # 3. Train model with high-scoring PSMs
        modeling_score_threshold_val = config.get("modeling_score_threshold", 0.95)
        
        # First filter PSMs with modification sites
        phospho_psms = []
        for psm in all_psms:
            if hasattr(psm, "peptide") and psm.peptide is not None:
                # Check if there are potential modification sites and reported modification sites
                num_pps = getattr(psm.peptide, "num_pps", 0)
                num_rps = getattr(psm.peptide, "num_rps", 0)
                
                # Must have potential modification sites and reported modification sites
                if num_pps > 0 and num_rps > 0:
                    phospho_psms.append(psm)
        
        # Then filter high-scoring PSMs from PSMs with modification sites
        high_score_psms = [psm for psm in phospho_psms if hasattr(psm, "psm_score") and psm.psm_score >= modeling_score_threshold_val]
        if not high_score_psms:
            high_score_psms = [psm for psm in phospho_psms if hasattr(psm, "peptide") and hasattr(psm.peptide, "score") and psm.peptide.score >= modeling_score_threshold_val]
        
        self.logger.info(f"Total PSMs: {len(all_psms)}")
        self.logger.info(f"PSMs with modification sites: {len(phospho_psms)}")
        self.logger.info(f"High-scoring PSMs for training: {len(high_score_psms)}")
        
        if not high_score_psms or len(high_score_psms) < config.get("min_num_psms_model", 50):
            self.logger.error(f'Insufficient high-scoring PSMs for model training (need at least {config.get("min_num_psms_model", 50)}, actual {len(high_score_psms)}), process terminated.')
            raise RuntimeError("Not enough high-scoring PSMs for model training.")
        
        # Group statistics by charge state
        charge_stats = defaultdict(list)
        for psm in high_score_psms:
            charge = getattr(psm, "charge", 0)
            charge_stats[charge].append(psm)

        # 4. Initialize and train model
        fragment_method_val = config.get("fragment_method", "HCD")
        if fragment_method_val == "HCD":
            self.model = HCDModel(config)
            self.logger.info("Training HCD model...")
        elif fragment_method_val == "CID":
            self.model = CIDModel(config)
            self.logger.info("Training CID model...")
        else:
            raise ValueError(f"Unsupported fragment method: {fragment_method_val}")
        self.model.build(high_score_psms)
        self.logger.info("Model training completed.")

        # 5. Score all PSMs with trained model
        self.logger.info("Starting first round calculation (including decoy permutations)...")
        
        # Use multi-threading for PSM processing
        num_threads = get_optimal_thread_count(len(all_psms), max_threads=threads)
        self.logger.info(f"Using {num_threads} threads for PSM processing...")
        
        parallel_psm_processing(all_psms, model=self.model, round_number=0, num_threads=num_threads)

        # === Round 1: Execute FLR calculation and establish mapping relationships ===
        self.logger.info("Starting first round FLR calculation...")
        
        # Create a global FLR calculator
        global_flr_calculator = FLRCalculator(
            min_delta_score=config.get("min_delta_score", 0.1),
            min_psms_per_charge=config.get("min_num_psms_model", 50)
        )
        
        # Collect delta score data for all PSMs (first round results)
        for psm in all_psms:
            if hasattr(psm, "delta_score") and not np.isnan(psm.delta_score):
                if psm.delta_score > global_flr_calculator.min_delta_score:
                    global_flr_calculator.add_psm(psm.delta_score, psm.is_decoy)
        
        self.logger.info(f"First round collected {global_flr_calculator.n_real} real PSMs and {global_flr_calculator.n_decoy} decoy PSMs")
        
        # Execute first round FLR calculation
        if global_flr_calculator.n_real > 0 and global_flr_calculator.n_decoy > 0:
            global_flr_calculator.calculate_flr_estimates(all_psms)
            global_flr_calculator.record_flr_estimates(all_psms)
            global_flr_calculator.assign_flr_to_psms(all_psms)
            
            # Save delta score to FLR mapping relationship
            global_flr_calculator.save_delta_score_flr_mapping()
            
            self.logger.info("First round FLR calculation completed")
        else:
            self.logger.warning("Insufficient PSMs in first round, cannot calculate FLR")
        
        # === Round 2: Recalculate delta score excluding decoys ===
        self.logger.info("Starting second round calculation (real permutations only)...")
        
        # Use multi-threading for second round PSM calculation
        parallel_psm_processing(all_psms, flr_calculator=global_flr_calculator, round_number=2, num_threads=num_threads)
        
        self.logger.info("Second round calculation completed")

        # 6. Write results to output file (using second round calculation results)
        new_pep_ids = []
        phospho_count = 0
        for psm in all_psms:
            idx = all_psms.index(psm)
            if idx < len(pep_ids):
                orig_pep_id = pep_ids[idx]
                hit = orig_pep_id.getHits()[0]
                
                # Use second round calculated delta score and FLR values
                hit.setScore(psm.delta_score)  # Second round calculated delta score
                
                # Set search_engine_sequence to the original sequence from the peptide
                if hasattr(psm, "search_engine_sequence"):
                    hit.setMetaValue("search_engine_sequence", psm.search_engine_sequence)
                else:
                    # Fallback to the peptide sequence if search_engine_sequence is not available
                    hit.setMetaValue("search_engine_sequence", psm.peptide.peptide)
                
                hit.setMetaValue("Luciphor_pep_score", psm.psm_score)
                hit.setMetaValue("Luciphor_global_flr", psm.global_flr)  # Second round assigned FLR value
                hit.setMetaValue("Luciphor_local_flr", psm.local_flr)    # Second round assigned FLR value
                
                # Update the sequence to the best scoring sequence from permutations
                best_sequence = psm.get_best_sequence(include_decoys=False)  # Use second round (real permutations only)
                if best_sequence != psm.peptide.peptide:
                    # Create new AASequence with the best sequence
                    from pyopenms import AASequence
                    try:
                        best_aa_sequence = AASequence.fromString(best_sequence)
                        hit.setSequence(best_aa_sequence)
                        logger.debug(f"Updated sequence for PSM {psm.scan_num}: {psm.peptide.peptide} -> {best_sequence}")
                    except Exception as e:
                        logger.debug(f"Failed to create AASequence for {best_sequence}: {str(e)}, keeping original sequence")
                        # Keep original sequence if conversion fails
                        pass
                
                new_pep_id = PeptideIdentification(orig_pep_id)
                new_pep_id.setScoreType("Luciphor_delta_score")
                new_pep_id.setHigherScoreBetter(True)
                new_pep_id.setHits([hit])
                new_pep_id.assignRanks()
                new_pep_ids.append(new_pep_id)

                # Count phosphorylated peptides
                try:
                    seq_str = hit.getSequence().toString()
                    if "(Phospho)" in seq_str:
                        phospho_count += 1
                except Exception:
                    pass

        # 7. Save results
        IdXMLFile().store(output, prot_ids, new_pep_ids)
        self.logger.info(f"Results saved to: {output}")

        # 8. Processing completed - print run summary similar to Ascore
        elapsed = time.time() - start_time
        total = len(pep_ids)
        processed = len(new_pep_ids)
        errors = max(0, total - processed)

        print("\nProcessing Complete:")
        print(f"  Total identifications: {total}")
        print(f"  Successfully processed: {processed}")
        print(f"  Phosphorylated peptides: {phospho_count}")
        print(f"  Processing errors: {errors}")
        print(f"  Time elapsed: {elapsed:.2f} seconds")
        if elapsed > 0:
            print(f"  Processing speed: {processed/elapsed:.2f} IDs/second")

        if debug:
            self.logger.info("Processing completed successfully")
            self.logger.info({
                "total": total,
                "processed": processed,
                "phospho": phospho_count,
                "errors": errors,
                "elapsed_sec": round(elapsed, 2),
                "speed_ids_per_sec": round(processed/elapsed, 2) if elapsed > 0 else None
            })

        return 0



def main():
    """Entry point for standalone LucXor CLI."""
    lucxor()

>>>>>>> 12fc1c9d


def main():
    """Entry point for standalone LucXor CLI."""
    lucxor()


if __name__ == "__main__":
    main()
<|MERGE_RESOLUTION|>--- conflicted
+++ resolved
@@ -1,982 +1,682 @@
-#!/usr/bin/env python3
-"""
-Command line interface for pyLuciPHOr2
-"""
-
-import click
-import os
-import sys
-import logging
-import time
-import json
-from typing import Dict, List, Optional, Tuple
-from collections import defaultdict
-
-from pyopenms import (
-    IdXMLFile,
-    MzMLFile,
-    MSExperiment,
-    PeptideIdentification,
-    ProteinIdentification,
-    IDFilter,
-)
-
-from .psm import PSM
-from .peptide import Peptide
-from .models import CIDModel, HCDModel
-from .constants import NTERM_MOD, CTERM_MOD, AA_MASSES, DEFAULT_CONFIG
-from .spectrum import Spectrum
-from .flr import FLRCalculator
-from .parallel import parallel_psm_processing, get_optimal_thread_count
-
-logger = logging.getLogger(__name__)
-
-
-<<<<<<< HEAD
-=======
-
->>>>>>> 12fc1c9d
-@click.command()
-@click.option(
-    "-in",
-    "--input-spectrum",
-    "input_spectrum",
-    required=True,
-<<<<<<< HEAD
-    help="Input spectrum file (mzML)",
-    type=click.Path(exists=True),
-=======
-    type=click.Path(exists=True),
-    help="Input spectrum file (mzML)"
->>>>>>> 12fc1c9d
-)
-@click.option(
-    "-id",
-    "--input-id",
-    "input_id",
-    required=True,
-<<<<<<< HEAD
-    help="Input identification file (idXML)",
-    type=click.Path(exists=True),
-=======
-    type=click.Path(exists=True),
-    help="Input identification file (idXML)"
->>>>>>> 12fc1c9d
-)
-@click.option(
-    "-out",
-    "--output",
-    "output",
-    required=True,
-<<<<<<< HEAD
-    help="Output file (idXML)",
-    type=click.Path(),
-)
-@click.option(
-    "--fragment-method",
-    type=click.Choice(["CID", "HCD"]),
-    default="CID",
-    help="Fragmentation method (default: CID)",
-=======
-    type=click.Path(),
-    help="Output file (idXML)"
-)
-@click.option(
-    "--fragment-method",
-    type=click.Choice(["CID", "HCD"], case_sensitive=False),
-    default="CID",
-    help="Fragmentation method (default: CID)"
->>>>>>> 12fc1c9d
-)
-@click.option(
-    "--fragment-mass-tolerance",
-    type=float,
-    default=0.5,
-<<<<<<< HEAD
-    help="Tolerance of the peaks in the fragment spectrum (default: 0.5)",
-)
-@click.option(
-    "--fragment-error-units",
-    type=click.Choice(["Da", "ppm"]),
-    default="Da",
-    help="Unit of fragment mass tolerance (default: Da)",
-=======
-    help="Tolerance of the peaks in the fragment spectrum (default: 0.5)"
-)
-@click.option(
-    "--fragment-error-units",
-    type=click.Choice(["Da", "ppm"], case_sensitive=False),
-    default="Da",
-    help="Unit of fragment mass tolerance (default: Da)"
->>>>>>> 12fc1c9d
-)
-@click.option(
-    "--min-mz",
-    type=float,
-    default=150.0,
-<<<<<<< HEAD
-    help="Do not consider peaks below this value (default: 150.0)",
-=======
-    help="Do not consider peaks below this value (default: 150.0)"
->>>>>>> 12fc1c9d
-)
-@click.option(
-    "--target-modifications",
-    multiple=True,
-    default=["Phospho (S)", "Phospho (T)", "Phospho (Y)"],
-<<<<<<< HEAD
-    help="List of target modifications (default: Phospho (S) Phospho (T) Phospho (Y))",
-=======
-    help="List of target modifications (default: Phospho (S), Phospho (T), Phospho (Y))"
->>>>>>> 12fc1c9d
-)
-@click.option(
-    "--neutral-losses",
-    multiple=True,
-    default=["sty -H3PO4 -97.97690"],
-<<<<<<< HEAD
-    help="List of neutral losses (default: sty -H3PO4 -97.97690)",
-=======
-    help="List of neutral losses (default: sty -H3PO4 -97.97690)"
->>>>>>> 12fc1c9d
-)
-@click.option(
-    "--decoy-mass",
-    type=float,
-    default=79.966331,
-<<<<<<< HEAD
-    help="Mass to add for decoy generation (default: 79.966331)",
-=======
-    help="Mass to add for decoy generation (default: 79.966331)"
->>>>>>> 12fc1c9d
-)
-@click.option(
-    "--decoy-neutral-losses",
-    multiple=True,
-    default=["X -H3PO4 -97.97690"],
-<<<<<<< HEAD
-    help="List of decoy neutral losses (default: X -H3PO4 -97.97690)",
-=======
-    help="List of decoy neutral losses (default: X -H3PO4 -97.97690)"
->>>>>>> 12fc1c9d
-)
-@click.option(
-    "--max-charge-state",
-    type=int,
-    default=5,
-<<<<<<< HEAD
-    help="Maximum charge state to consider (default: 5)",
-=======
-    help="Maximum charge state to consider (default: 5)"
->>>>>>> 12fc1c9d
-)
-@click.option(
-    "--max-peptide-length",
-    type=int,
-    default=40,
-<<<<<<< HEAD
-    help="Maximum peptide length (default: 40)",
-=======
-    help="Maximum peptide length (default: 40)"
->>>>>>> 12fc1c9d
-)
-@click.option(
-    "--max-num-perm",
-    type=int,
-    default=16384,
-<<<<<<< HEAD
-    help="Maximum number of permutations (default: 16384)",
-=======
-    help="Maximum number of permutations (default: 16384)"
->>>>>>> 12fc1c9d
-)
-@click.option(
-    "--modeling-score-threshold",
-    type=float,
-    default=0.95,
-<<<<<<< HEAD
-    help="Minimum score for modeling (default: 0.95)",
-=======
-    help="Minimum score for modeling (default: 0.95)"
->>>>>>> 12fc1c9d
-)
-@click.option(
-    "--scoring-threshold",
-    type=float,
-    default=0.0,
-<<<<<<< HEAD
-    help="Minimum score threshold (default: 0.0)",
-=======
-    help="Minimum score threshold (default: 0.0)"
->>>>>>> 12fc1c9d
-)
-@click.option(
-    "--min-num-psms-model",
-    type=int,
-    default=50,
-<<<<<<< HEAD
-    help="Minimum number of PSMs for modeling (default: 50)",
-)
-@click.option(
-    "--threads", type=int, default=4, help="Number of threads to use (default: 4)"
-=======
-    help="Minimum number of PSMs for modeling (default: 50)"
-)
-@click.option(
-    "--threads",
-    type=int,
-    default=4,
-    help="Number of threads to use (default: 4)"
->>>>>>> 12fc1c9d
-)
-@click.option(
-    "--rt-tolerance",
-    type=float,
-    default=0.01,
-<<<<<<< HEAD
-    help="Retention time tolerance (default: 0.01)",
-)
-@click.option("--debug", is_flag=True, help="Enable debug mode")
-@click.option(
-    "--log-file",
-    type=str,
-    help="Log file path (only used in debug mode, default: {output_base}_debug.log)",
-=======
-    help="Retention time tolerance (default: 0.01)"
-)
-@click.option(
-    "--debug",
-    is_flag=True,
-    help="Enable debug mode"
-)
-@click.option(
-    "--log-file",
-    type=str,
-    default=None,
-    help="Log file path (only used in debug mode, default: {output_base}_debug.log)"
->>>>>>> 12fc1c9d
-)
-def lucxor(
-    input_spectrum,
-    input_id,
-    output,
-    fragment_method,
-    fragment_mass_tolerance,
-    fragment_error_units,
-    min_mz,
-    target_modifications,
-    neutral_losses,
-    decoy_mass,
-    decoy_neutral_losses,
-    max_charge_state,
-    max_peptide_length,
-    max_num_perm,
-    modeling_score_threshold,
-    scoring_threshold,
-    min_num_psms_model,
-    threads,
-    rt_tolerance,
-    debug,
-    log_file,
-):
-    """
-    Modification site localization using pyLuciPHOr2 algorithm.
-
-    This tool processes MS/MS spectra and peptide identifications to localize
-    post-translational modifications using the LuciPHOr2 algorithm with
-    false localization rate (FLR) calculation.
-    """
-    try:
-        # Setup logging first
-        setup_logging(debug, log_file, output)
-
-        # Create tool instance and run
-        tool = PyLuciPHOr2()
-        exit_code = tool.run(
-<<<<<<< HEAD
-            input_spectrum,
-            input_id,
-            output,
-            fragment_method,
-            fragment_mass_tolerance,
-            fragment_error_units,
-            min_mz,
-            target_modifications,
-            neutral_losses,
-            decoy_mass,
-            decoy_neutral_losses,
-            max_charge_state,
-            max_peptide_length,
-            max_num_perm,
-            modeling_score_threshold,
-            scoring_threshold,
-            min_num_psms_model,
-            threads,
-            rt_tolerance,
-            debug,
-        )
-
-=======
-            input_spectrum=input_spectrum,
-            input_id=input_id,
-            output=output,
-            fragment_method=fragment_method,
-            fragment_mass_tolerance=fragment_mass_tolerance,
-            fragment_error_units=fragment_error_units,
-            min_mz=min_mz,
-            target_modifications=target_modifications,
-            neutral_losses=neutral_losses,
-            decoy_mass=decoy_mass,
-            decoy_neutral_losses=decoy_neutral_losses,
-            max_charge_state=max_charge_state,
-            max_peptide_length=max_peptide_length,
-            max_num_perm=max_num_perm,
-            modeling_score_threshold=modeling_score_threshold,
-            scoring_threshold=scoring_threshold,
-            min_num_psms_model=min_num_psms_model,
-            threads=threads,
-            rt_tolerance=rt_tolerance,
-            debug=debug,
-        )
-        
->>>>>>> 12fc1c9d
-        sys.exit(exit_code)
-
-    except KeyboardInterrupt:
-        click.echo("\nOperation cancelled by user", err=True)
-        sys.exit(1)
-    except Exception as e:
-        click.echo(f"Error: {str(e)}", err=True)
-        if debug:
-            logger.error(f"Error: {str(e)}")
-            import traceback
-
-            logger.error(traceback.format_exc())
-        sys.exit(1)
-
-
-def setup_logging(debug, log_file, output):
-    """Setup logging configuration"""
-    # Configure log format
-    log_format = "%(asctime)s - %(name)s - %(levelname)s - %(message)s"
-    formatter = logging.Formatter(log_format)
-
-    # Configure root logger
-    root_logger = logging.getLogger()
-    root_logger.setLevel(logging.DEBUG if debug else logging.INFO)
-
-    # Clear existing handlers
-    for handler in root_logger.handlers[:]:
-        root_logger.removeHandler(handler)
-
-    # Configure console handler
-    console_handler = logging.StreamHandler()
-    console_handler.setLevel(logging.DEBUG if debug else logging.INFO)
-    console_handler.setFormatter(formatter)
-    root_logger.addHandler(console_handler)
-
-    # Only configure file handler in debug mode
-    if debug:
-        # Get output filename (without extension)
-        output_base = os.path.splitext(output)[0]
-        log_file_path = log_file or f"{output_base}_debug.log"
-
-        # Configure file handler
-        file_handler = logging.FileHandler(log_file_path, encoding="utf-8")
-        file_handler.setLevel(logging.DEBUG)
-        file_handler.setFormatter(formatter)
-        root_logger.addHandler(file_handler)
-
-    # Set third-party library log levels
-<<<<<<< HEAD
-=======
-    logging.getLogger("numpy").setLevel(logging.WARNING)
->>>>>>> 12fc1c9d
-    logging.getLogger("scipy").setLevel(logging.WARNING)
-
-
-class PyLuciPHOr2:
-    """Main class for pyLuciPHOr2 command line tool"""
-
-    def __init__(self):
-        """Initialize PyLuciPHOr2."""
-        self.logger = logging.getLogger(__name__)
-        # Initialize model
-        self.model = None
-        self.psms = []
-        self.config = {}
-
-    def load_input_files(
-        self, input_id: str, input_spectrum: str
-    ) -> Tuple[List[PeptideIdentification], List[ProteinIdentification], MSExperiment]:
-        """Load input files"""
-        # Load identifications
-        pep_ids = []
-        prot_ids = []
-        IdXMLFile().load(input_id, prot_ids, pep_ids)
-
-        if not pep_ids:
-            self.logger.warning("No peptide identifications found in input file")
-            return [], [], None
-
-        # Keep only best hits
-        IDFilter().keepNBestHits(pep_ids, 1)
-
-        # Load spectra
-        exp = MSExperiment()
-        MzMLFile().load(input_spectrum, exp)
-<<<<<<< HEAD
-
-        self.logger.info(f"Loaded {len(pep_ids)} peptide identifications")
-        self.logger.info(f"Loaded {exp.size()} spectra")
-
-        return pep_ids, prot_ids, exp
-
-    def process_peptide(
-        self, pep_id: PeptideIdentification, spectrum, config: Dict
-    ) -> Optional[PeptideIdentification]:
-        """Process a single peptide identification"""
-        try:
-            # Create PSM object
-            psm = PSM(pep_id, spectrum, config)
-
-            # Score permutations
-            psm.score_permutations(self.model)
-
-            # Create new peptide identification with results
-            new_pep_id = PeptideIdentification()
-            new_pep_id.setMZ(pep_id.getMZ())
-            new_pep_id.setRT(pep_id.getRT())
-            new_pep_id.setMetaValue(
-                "spectrum_reference", pep_id.getMetaValue("spectrum_reference")
-            )
-
-            # Add scored hits
-            for hit in psm.hits:
-                new_pep_id.insertHit(hit)
-
-            new_pep_id.assignRanks()
-            return new_pep_id
-
-        except Exception as e:
-            self.logger.error(f"Error processing peptide: {e}")
-            return None
-
-    def run(
-        self,
-        input_spectrum,
-        input_id,
-        output,
-        fragment_method,
-        fragment_mass_tolerance,
-        fragment_error_units,
-        min_mz,
-        target_modifications,
-        neutral_losses,
-        decoy_mass,
-        decoy_neutral_losses,
-        max_charge_state,
-        max_peptide_length,
-        max_num_perm,
-        modeling_score_threshold,
-        scoring_threshold,
-        min_num_psms_model,
-        threads,
-        rt_tolerance,
-        debug,
-    ):
-=======
-        
-        if exp.empty():
-            self.logger.warning("No spectra found in input file")
-            return [], [], None
-            
-        return pep_ids, prot_ids, exp
-        
-    def initialize_model(self, config: Dict) -> None:
-        """Initialize scoring model"""
-        fragment_method = config.get("fragment_method", "HCD")
-        
-        if fragment_method == "HCD":
-            self.model = HCDModel(config)
-            self.logger.info("HCD Model initialized")
-        elif fragment_method == "CID":
-            self.model = CIDModel(config)
-            self.logger.info("CID Model initialized")
-        else:
-            raise ValueError(f"Unsupported fragment method: {fragment_method}")
-        
-    def run(
-        self,
-        input_spectrum: str,
-        input_id: str,
-        output: str,
-        fragment_method: str,
-        fragment_mass_tolerance: float,
-        fragment_error_units: str,
-        min_mz: float,
-        target_modifications: tuple,
-        neutral_losses: tuple,
-        decoy_mass: float,
-        decoy_neutral_losses: tuple,
-        max_charge_state: int,
-        max_peptide_length: int,
-        max_num_perm: int,
-        modeling_score_threshold: float,
-        scoring_threshold: float,
-        min_num_psms_model: int,
-        threads: int,
-        rt_tolerance: float,
-        debug: bool,
-    ) -> int:
->>>>>>> 12fc1c9d
-        """
-        LuciPHOr2 main workflow:
-        1. Read input files and collect all PSMs.
-        2. Train CID/HCD model with high-scoring PSMs.
-        3. Score all PSMs with the trained model.
-        4. Exit with error if insufficient high-scoring PSMs.
-        """
-        config = DEFAULT_CONFIG.copy()
-
-        # Parse target_modifications to handle comma-separated format
-        parsed_target_modifications = []
-        for mod in target_modifications:
-            if "," in mod:
-                # Split comma-separated modifications
-                parsed_target_modifications.extend([m.strip() for m in mod.split(",")])
-            else:
-                parsed_target_modifications.append(mod.strip())
-
-        config.update(
-            {
-                "fragment_method": fragment_method,
-                "fragment_mass_tolerance": fragment_mass_tolerance,
-                "fragment_error_units": fragment_error_units,
-                "min_mz": min_mz,
-                "target_modifications": parsed_target_modifications,
-                "neutral_losses": list(neutral_losses),
-                "decoy_mass": decoy_mass,
-                "decoy_neutral_losses": list(decoy_neutral_losses),
-                "max_charge_state": max_charge_state,
-                "max_peptide_length": max_peptide_length,
-                "max_num_perm": max_num_perm,
-                "modeling_score_threshold": modeling_score_threshold,
-                "scoring_threshold": scoring_threshold,
-                "min_num_psms_model": min_num_psms_model,
-                "num_threads": threads,
-                "rt_tolerance": rt_tolerance,
-            }
-        )
-
-        # Start timing
-        start_time = time.time()
-
-        self.logger.info("Loading input files...")
-        self.logger.debug(f"Debug mode: {debug}")
-        self.logger.debug(f"Log level: {logging.getLogger().level}")
-
-        pep_ids, prot_ids, exp = self.load_input_files(input_id, input_spectrum)
-<<<<<<< HEAD
-
-        if not pep_ids:
-            self.logger.error("No peptide identifications found")
-            return 1
-
-        # Collect all PSMs
-        self.logger.info("Collecting PSMs...")
-        all_psms = []
-
-        for pep_id in pep_ids:
-            # Find corresponding spectrum
-            spectrum = self.find_spectrum_by_mz_rt(
-                exp, pep_id.getMZ(), pep_id.getRT(), rt_tolerance
-            )
-=======
-        if not pep_ids or exp is None:
-            self.logger.error("No valid peptide identification or spectrum data found, process terminated.")
-            return 1
-
-        # 1. Create scan number to spectrum mapping
-        spectrum_map = {}
-        for spectrum in exp:
-            try:
-                # Extract scan number from native ID
-                native_id = spectrum.getNativeID()
-                if "scan=" in native_id:
-                    scan_num = int(native_id.split("scan=")[-1])
-                    spectrum_map[scan_num] = spectrum
-                else:
-                    # Try to extract scan number from other formats
-                    for part in native_id.split():
-                        if part.isdigit():
-                            scan_num = int(part)
-                            spectrum_map[scan_num] = spectrum
-                            break
-            except Exception as e:
-                self.logger.warning(f"Cannot extract scan number from native ID: {native_id}, error: {str(e)}")
-
-        # 2. Collect all PSM objects
-        all_psms = []
-        for i, pep_id in enumerate(pep_ids, 1):
-            hit = pep_id.getHits()[0]
-            sequence = hit.getSequence().toString()
-            charge = hit.getCharge()
-            rt = pep_id.getRT()
-            
-            # Try to get scan number
-            spectrum = None
-            scan_num = None
-            
-            # Get scan number from peptide identification
-            if pep_id.metaValueExists("scan_number"):
-                scan_num = pep_id.getMetaValue("scan_number")
-            elif pep_id.metaValueExists("spectrum_reference"):
-                spec_ref = pep_id.getMetaValue("spectrum_reference")
-                if "scan=" in spec_ref:
-                    scan_num = int(spec_ref.split("scan=")[-1])
-            
-            # First try to find by scan number
-            if scan_num is not None and scan_num in spectrum_map:
-                spectrum = spectrum_map[scan_num]
-                self.logger.debug(f"Found matching spectrum by scan number {scan_num}")
-            else:
-                # If scan number unavailable or no match found, try RT matching
-                for spec in exp:
-                    if abs(spec.getRT() - rt) <= rt_tolerance:
-                        spectrum = spec
-                        self.logger.debug(f"Found matching spectrum by RT {rt}")
-                        break
-            
->>>>>>> 12fc1c9d
-            if spectrum:
-                spectrum_dict = {
-                    "mz": spectrum.get_peaks()[0],
-                    "intensities": spectrum.get_peaks()[1],
-                    "native_id": spectrum.getNativeID(),
-                    "rt": spectrum.getRT()
-                }
-                peptide = Peptide(sequence, config, charge=charge)
-                psm = PSM(peptide, spectrum_dict, config=config)
-                
-                # Set search_engine_sequence to the original sequence
-                psm.search_engine_sequence = sequence
-                
-                # Automatically determine score type and assign values
-                score_type = pep_id.getScoreType() if hasattr(pep_id, "getScoreType") else None
-                score = hit.getScore()
-                higher_score_better = True
-                if hasattr(pep_id, "isHigherScoreBetter"):
-                    higher_score_better = pep_id.isHigherScoreBetter()
-                elif hasattr(pep_id, "getHigherScoreBetter"):
-                    higher_score_better = pep_id.getHigherScoreBetter()
-                
-                # If it"s a PEP score (lower is better), convert to 1-PEP
-                if (score_type and "posterior error probability" in score_type.lower()) or (higher_score_better is False):
-                    psm.psm_score = 1.0 - score
-                    peptide.score = 1.0 - score
-                else:
-                    psm.psm_score = score
-                    peptide.score = score
-                all_psms.append(psm)
-<<<<<<< HEAD
-
-        self.logger.info(f"Collected {len(all_psms)} PSMs")
-
-        if len(all_psms) < min_num_psms_model:
-            self.logger.error(
-                f"Insufficient PSMs for modeling: {len(all_psms)} < {min_num_psms_model}"
-            )
-            return 1
-
-        # Initialize model
-        if fragment_method == "CID":
-            self.model = CIDModel()
-        else:
-            self.model = HCDModel()
-
-        # Train model with high-scoring PSMs
-        self.logger.info("Training model...")
-        high_scoring_psms = [
-            psm for psm in all_psms if psm.score >= modeling_score_threshold
-        ]
-
-        if len(high_scoring_psms) < min_num_psms_model:
-            self.logger.warning(
-                f"Only {len(high_scoring_psms)} high-scoring PSMs found, using all PSMs"
-            )
-            high_scoring_psms = all_psms
-
-        self.model.train(high_scoring_psms)
-
-        # Score all PSMs
-        self.logger.info("Scoring all PSMs...")
-        if threads > 1:
-            parallel_psm_processing(all_psms, self.model, threads)
-        else:
-            for psm in all_psms:
-                psm.score_permutations(self.model)
-
-        # Calculate FLR
-        self.logger.info("Calculating FLR...")
-        flr_calculator = FLRCalculator()
-        flr_calculator.calculate_flr(all_psms)
-
-        # Save results
-        self.logger.info("Saving results...")
-        self.save_results(output, prot_ids, all_psms)
-
-        # Print summary
-        elapsed = time.time() - start_time
-        self.logger.info(f"Processing completed in {elapsed:.2f} seconds")
-        self.logger.info(f"Processed {len(all_psms)} PSMs")
-
-        return 0
-
-    def find_spectrum_by_mz_rt(
-        self, exp: MSExperiment, mz: float, rt: float, rt_tolerance: float
-    ) -> Optional[Spectrum]:
-        """Find spectrum by m/z and retention time"""
-        best_spectrum = None
-        best_mz_diff = float("inf")
-
-        for spec in exp:
-            if spec.getMSLevel() == 2 and spec.getPrecursors():
-                spec_mz = spec.getPrecursors()[0].getMZ()
-                spec_rt = spec.getRT()
-
-                mz_diff = abs(spec_mz - mz)
-                rt_diff = abs(spec_rt - rt)
-
-                if rt_diff <= rt_tolerance and mz_diff < best_mz_diff:
-                    best_mz_diff = mz_diff
-                    best_spectrum = spec
-
-        return best_spectrum
-
-    def save_results(
-        self, output_file: str, prot_ids: List[ProteinIdentification], psms: List[PSM]
-    ):
-        """Save results to output file"""
-        pep_ids = []
-
-        for psm in psms:
-            new_pep_id = PeptideIdentification()
-            new_pep_id.setMZ(psm.pep_id.getMZ())
-            new_pep_id.setRT(psm.pep_id.getRT())
-            new_pep_id.setMetaValue(
-                "spectrum_reference", psm.pep_id.getMetaValue("spectrum_reference")
-            )
-
-            # Add scored hits
-            for hit in psm.hits:
-                new_pep_id.insertHit(hit)
-
-            new_pep_id.assignRanks()
-            pep_ids.append(new_pep_id)
-
-        # Save to file
-        IdXMLFile().store(output_file, prot_ids, pep_ids)
-        self.logger.info(f"Results saved to {output_file}")
-=======
-            else:
-                self.logger.warning(f'No matching spectrum found - RT: {rt}, Scan: {scan_num if scan_num else "N/A"}')
-
-        if not all_psms:
-            self.logger.error("No PSMs collected, process terminated.")
-            return 1
-
-        # 3. Train model with high-scoring PSMs
-        modeling_score_threshold_val = config.get("modeling_score_threshold", 0.95)
-        
-        # First filter PSMs with modification sites
-        phospho_psms = []
-        for psm in all_psms:
-            if hasattr(psm, "peptide") and psm.peptide is not None:
-                # Check if there are potential modification sites and reported modification sites
-                num_pps = getattr(psm.peptide, "num_pps", 0)
-                num_rps = getattr(psm.peptide, "num_rps", 0)
-                
-                # Must have potential modification sites and reported modification sites
-                if num_pps > 0 and num_rps > 0:
-                    phospho_psms.append(psm)
-        
-        # Then filter high-scoring PSMs from PSMs with modification sites
-        high_score_psms = [psm for psm in phospho_psms if hasattr(psm, "psm_score") and psm.psm_score >= modeling_score_threshold_val]
-        if not high_score_psms:
-            high_score_psms = [psm for psm in phospho_psms if hasattr(psm, "peptide") and hasattr(psm.peptide, "score") and psm.peptide.score >= modeling_score_threshold_val]
-        
-        self.logger.info(f"Total PSMs: {len(all_psms)}")
-        self.logger.info(f"PSMs with modification sites: {len(phospho_psms)}")
-        self.logger.info(f"High-scoring PSMs for training: {len(high_score_psms)}")
-        
-        if not high_score_psms or len(high_score_psms) < config.get("min_num_psms_model", 50):
-            self.logger.error(f'Insufficient high-scoring PSMs for model training (need at least {config.get("min_num_psms_model", 50)}, actual {len(high_score_psms)}), process terminated.')
-            raise RuntimeError("Not enough high-scoring PSMs for model training.")
-        
-        # Group statistics by charge state
-        charge_stats = defaultdict(list)
-        for psm in high_score_psms:
-            charge = getattr(psm, "charge", 0)
-            charge_stats[charge].append(psm)
-
-        # 4. Initialize and train model
-        fragment_method_val = config.get("fragment_method", "HCD")
-        if fragment_method_val == "HCD":
-            self.model = HCDModel(config)
-            self.logger.info("Training HCD model...")
-        elif fragment_method_val == "CID":
-            self.model = CIDModel(config)
-            self.logger.info("Training CID model...")
-        else:
-            raise ValueError(f"Unsupported fragment method: {fragment_method_val}")
-        self.model.build(high_score_psms)
-        self.logger.info("Model training completed.")
-
-        # 5. Score all PSMs with trained model
-        self.logger.info("Starting first round calculation (including decoy permutations)...")
-        
-        # Use multi-threading for PSM processing
-        num_threads = get_optimal_thread_count(len(all_psms), max_threads=threads)
-        self.logger.info(f"Using {num_threads} threads for PSM processing...")
-        
-        parallel_psm_processing(all_psms, model=self.model, round_number=0, num_threads=num_threads)
-
-        # === Round 1: Execute FLR calculation and establish mapping relationships ===
-        self.logger.info("Starting first round FLR calculation...")
-        
-        # Create a global FLR calculator
-        global_flr_calculator = FLRCalculator(
-            min_delta_score=config.get("min_delta_score", 0.1),
-            min_psms_per_charge=config.get("min_num_psms_model", 50)
-        )
-        
-        # Collect delta score data for all PSMs (first round results)
-        for psm in all_psms:
-            if hasattr(psm, "delta_score") and not np.isnan(psm.delta_score):
-                if psm.delta_score > global_flr_calculator.min_delta_score:
-                    global_flr_calculator.add_psm(psm.delta_score, psm.is_decoy)
-        
-        self.logger.info(f"First round collected {global_flr_calculator.n_real} real PSMs and {global_flr_calculator.n_decoy} decoy PSMs")
-        
-        # Execute first round FLR calculation
-        if global_flr_calculator.n_real > 0 and global_flr_calculator.n_decoy > 0:
-            global_flr_calculator.calculate_flr_estimates(all_psms)
-            global_flr_calculator.record_flr_estimates(all_psms)
-            global_flr_calculator.assign_flr_to_psms(all_psms)
-            
-            # Save delta score to FLR mapping relationship
-            global_flr_calculator.save_delta_score_flr_mapping()
-            
-            self.logger.info("First round FLR calculation completed")
-        else:
-            self.logger.warning("Insufficient PSMs in first round, cannot calculate FLR")
-        
-        # === Round 2: Recalculate delta score excluding decoys ===
-        self.logger.info("Starting second round calculation (real permutations only)...")
-        
-        # Use multi-threading for second round PSM calculation
-        parallel_psm_processing(all_psms, flr_calculator=global_flr_calculator, round_number=2, num_threads=num_threads)
-        
-        self.logger.info("Second round calculation completed")
-
-        # 6. Write results to output file (using second round calculation results)
-        new_pep_ids = []
-        phospho_count = 0
-        for psm in all_psms:
-            idx = all_psms.index(psm)
-            if idx < len(pep_ids):
-                orig_pep_id = pep_ids[idx]
-                hit = orig_pep_id.getHits()[0]
-                
-                # Use second round calculated delta score and FLR values
-                hit.setScore(psm.delta_score)  # Second round calculated delta score
-                
-                # Set search_engine_sequence to the original sequence from the peptide
-                if hasattr(psm, "search_engine_sequence"):
-                    hit.setMetaValue("search_engine_sequence", psm.search_engine_sequence)
-                else:
-                    # Fallback to the peptide sequence if search_engine_sequence is not available
-                    hit.setMetaValue("search_engine_sequence", psm.peptide.peptide)
-                
-                hit.setMetaValue("Luciphor_pep_score", psm.psm_score)
-                hit.setMetaValue("Luciphor_global_flr", psm.global_flr)  # Second round assigned FLR value
-                hit.setMetaValue("Luciphor_local_flr", psm.local_flr)    # Second round assigned FLR value
-                
-                # Update the sequence to the best scoring sequence from permutations
-                best_sequence = psm.get_best_sequence(include_decoys=False)  # Use second round (real permutations only)
-                if best_sequence != psm.peptide.peptide:
-                    # Create new AASequence with the best sequence
-                    from pyopenms import AASequence
-                    try:
-                        best_aa_sequence = AASequence.fromString(best_sequence)
-                        hit.setSequence(best_aa_sequence)
-                        logger.debug(f"Updated sequence for PSM {psm.scan_num}: {psm.peptide.peptide} -> {best_sequence}")
-                    except Exception as e:
-                        logger.debug(f"Failed to create AASequence for {best_sequence}: {str(e)}, keeping original sequence")
-                        # Keep original sequence if conversion fails
-                        pass
-                
-                new_pep_id = PeptideIdentification(orig_pep_id)
-                new_pep_id.setScoreType("Luciphor_delta_score")
-                new_pep_id.setHigherScoreBetter(True)
-                new_pep_id.setHits([hit])
-                new_pep_id.assignRanks()
-                new_pep_ids.append(new_pep_id)
-
-                # Count phosphorylated peptides
-                try:
-                    seq_str = hit.getSequence().toString()
-                    if "(Phospho)" in seq_str:
-                        phospho_count += 1
-                except Exception:
-                    pass
-
-        # 7. Save results
-        IdXMLFile().store(output, prot_ids, new_pep_ids)
-        self.logger.info(f"Results saved to: {output}")
-
-        # 8. Processing completed - print run summary similar to Ascore
-        elapsed = time.time() - start_time
-        total = len(pep_ids)
-        processed = len(new_pep_ids)
-        errors = max(0, total - processed)
-
-        print("\nProcessing Complete:")
-        print(f"  Total identifications: {total}")
-        print(f"  Successfully processed: {processed}")
-        print(f"  Phosphorylated peptides: {phospho_count}")
-        print(f"  Processing errors: {errors}")
-        print(f"  Time elapsed: {elapsed:.2f} seconds")
-        if elapsed > 0:
-            print(f"  Processing speed: {processed/elapsed:.2f} IDs/second")
-
-        if debug:
-            self.logger.info("Processing completed successfully")
-            self.logger.info({
-                "total": total,
-                "processed": processed,
-                "phospho": phospho_count,
-                "errors": errors,
-                "elapsed_sec": round(elapsed, 2),
-                "speed_ids_per_sec": round(processed/elapsed, 2) if elapsed > 0 else None
-            })
-
-        return 0
-
-
-
-def main():
-    """Entry point for standalone LucXor CLI."""
-    lucxor()
-
->>>>>>> 12fc1c9d
-
-
-def main():
-    """Entry point for standalone LucXor CLI."""
-    lucxor()
-
-
-if __name__ == "__main__":
-    main()
+#!/usr/bin/env python3
+"""
+Command line interface for pyLuciPHOr2
+"""
+
+import click
+import os
+import sys
+import logging
+import time
+import json
+from typing import Dict, List, Optional, Tuple
+from collections import defaultdict
+
+from pyopenms import (
+    IdXMLFile,
+    MzMLFile,
+    MSExperiment,
+    PeptideIdentification,
+    ProteinIdentification,
+    IDFilter,
+)
+
+from .psm import PSM
+from .peptide import Peptide
+from .models import CIDModel, HCDModel
+from .constants import NTERM_MOD, CTERM_MOD, AA_MASSES, DEFAULT_CONFIG
+from .spectrum import Spectrum
+from .flr import FLRCalculator
+from .parallel import parallel_psm_processing, get_optimal_thread_count
+
+logger = logging.getLogger(__name__)
+
+
+@click.command()
+@click.option(
+    "-in",
+    "--input-spectrum",
+    "input_spectrum",
+    required=True,
+    type=click.Path(exists=True),
+    help="Input spectrum file (mzML)"
+)
+@click.option(
+    "-id",
+    "--input-id",
+    "input_id",
+    required=True,
+    type=click.Path(exists=True),
+    help="Input identification file (idXML)"
+)
+@click.option(
+    "-out",
+    "--output",
+    "output",
+    required=True,
+    type=click.Path(),
+    help="Output file (idXML)"
+)
+@click.option(
+    "--fragment-method",
+    type=click.Choice(["CID", "HCD"], case_sensitive=False),
+    default="CID",
+    help="Fragmentation method (default: CID)"
+)
+@click.option(
+    "--fragment-mass-tolerance",
+    type=float,
+    default=0.5,
+    help="Tolerance of the peaks in the fragment spectrum (default: 0.5)"
+)
+@click.option(
+    "--fragment-error-units",
+    type=click.Choice(["Da", "ppm"], case_sensitive=False),
+    default="Da",
+    help="Unit of fragment mass tolerance (default: Da)"
+)
+@click.option(
+    "--min-mz",
+    type=float,
+    default=150.0,
+    help="Do not consider peaks below this value (default: 150.0)"
+)
+@click.option(
+    "--target-modifications",
+    multiple=True,
+    default=["Phospho (S)", "Phospho (T)", "Phospho (Y)"],
+    help="List of target modifications (default: Phospho (S), Phospho (T), Phospho (Y))"
+)
+@click.option(
+    "--neutral-losses",
+    multiple=True,
+    default=["sty -H3PO4 -97.97690"],
+    help="List of neutral losses (default: sty -H3PO4 -97.97690)"
+)
+@click.option(
+    "--decoy-mass",
+    type=float,
+    default=79.966331,
+    help="Mass to add for decoy generation (default: 79.966331)"
+)
+@click.option(
+    "--decoy-neutral-losses",
+    multiple=True,
+    default=["X -H3PO4 -97.97690"],
+    help="List of decoy neutral losses (default: X -H3PO4 -97.97690)"
+)
+@click.option(
+    "--max-charge-state",
+    type=int,
+    default=5,
+    help="Maximum charge state to consider (default: 5)"
+)
+@click.option(
+    "--max-peptide-length",
+    type=int,
+    default=40,
+    help="Maximum peptide length (default: 40)"
+)
+@click.option(
+    "--max-num-perm",
+    type=int,
+    default=16384,
+    help="Maximum number of permutations (default: 16384)"
+)
+@click.option(
+    "--modeling-score-threshold",
+    type=float,
+    default=0.95,
+    help="Minimum score for modeling (default: 0.95)"
+)
+@click.option(
+    "--scoring-threshold",
+    type=float,
+    default=0.0,
+    help="Minimum score threshold (default: 0.0)"
+)
+@click.option(
+    "--min-num-psms-model",
+    type=int,
+    default=50,
+    help="Minimum number of PSMs for modeling (default: 50)"
+)
+@click.option(
+    "--threads",
+    type=int,
+    default=4,
+    help="Number of threads to use (default: 4)"
+)
+@click.option(
+    "--rt-tolerance",
+    type=float,
+    default=0.01,
+    help="Retention time tolerance (default: 0.01)"
+)
+@click.option(
+    "--debug",
+    is_flag=True,
+    help="Enable debug mode"
+)
+@click.option(
+    "--log-file",
+    type=str,
+    default=None,
+    help="Log file path (only used in debug mode, default: {output_base}_debug.log)"
+)
+def lucxor(
+    input_spectrum,
+    input_id,
+    output,
+    fragment_method,
+    fragment_mass_tolerance,
+    fragment_error_units,
+    min_mz,
+    target_modifications,
+    neutral_losses,
+    decoy_mass,
+    decoy_neutral_losses,
+    max_charge_state,
+    max_peptide_length,
+    max_num_perm,
+    modeling_score_threshold,
+    scoring_threshold,
+    min_num_psms_model,
+    threads,
+    rt_tolerance,
+    debug,
+    log_file,
+):
+    """
+    Modification site localization using pyLuciPHOr2 algorithm.
+
+    This tool processes MS/MS spectra and peptide identifications to localize
+    post-translational modifications using the LuciPHOr2 algorithm with
+    false localization rate (FLR) calculation.
+    """
+    try:
+        # Setup logging first
+        setup_logging(debug, log_file, output)
+
+        # Create tool instance and run
+        tool = PyLuciPHOr2()
+        exit_code = tool.run(
+            input_spectrum=input_spectrum,
+            input_id=input_id,
+            output=output,
+            fragment_method=fragment_method,
+            fragment_mass_tolerance=fragment_mass_tolerance,
+            fragment_error_units=fragment_error_units,
+            min_mz=min_mz,
+            target_modifications=target_modifications,
+            neutral_losses=neutral_losses,
+            decoy_mass=decoy_mass,
+            decoy_neutral_losses=decoy_neutral_losses,
+            max_charge_state=max_charge_state,
+            max_peptide_length=max_peptide_length,
+            max_num_perm=max_num_perm,
+            modeling_score_threshold=modeling_score_threshold,
+            scoring_threshold=scoring_threshold,
+            min_num_psms_model=min_num_psms_model,
+            threads=threads,
+            rt_tolerance=rt_tolerance,
+            debug=debug,
+        )
+        
+        sys.exit(exit_code)
+
+    except KeyboardInterrupt:
+        click.echo("\nOperation cancelled by user", err=True)
+        sys.exit(1)
+    except Exception as e:
+        click.echo(f"Error: {str(e)}", err=True)
+        if debug:
+            logger.error(f"Error: {str(e)}")
+            import traceback
+
+            logger.error(traceback.format_exc())
+        sys.exit(1)
+
+
+def setup_logging(debug, log_file, output):
+    """Setup logging configuration"""
+    # Configure log format
+    log_format = "%(asctime)s - %(name)s - %(levelname)s - %(message)s"
+    formatter = logging.Formatter(log_format)
+
+    # Configure root logger
+    root_logger = logging.getLogger()
+    root_logger.setLevel(logging.DEBUG if debug else logging.INFO)
+
+    # Clear existing handlers
+    for handler in root_logger.handlers[:]:
+        root_logger.removeHandler(handler)
+
+    # Configure console handler
+    console_handler = logging.StreamHandler()
+    console_handler.setLevel(logging.DEBUG if debug else logging.INFO)
+    console_handler.setFormatter(formatter)
+    root_logger.addHandler(console_handler)
+
+    # Only configure file handler in debug mode
+    if debug:
+        # Get output filename (without extension)
+        output_base = os.path.splitext(output)[0]
+        log_file_path = log_file or f"{output_base}_debug.log"
+
+        # Configure file handler
+        file_handler = logging.FileHandler(log_file_path, encoding="utf-8")
+        file_handler.setLevel(logging.DEBUG)
+        file_handler.setFormatter(formatter)
+        root_logger.addHandler(file_handler)
+
+    # Set third-party library log levels
+    logging.getLogger("numpy").setLevel(logging.WARNING)
+    logging.getLogger("scipy").setLevel(logging.WARNING)
+
+
+class PyLuciPHOr2:
+    """Main class for pyLuciPHOr2 command line tool"""
+
+    def __init__(self):
+        """Initialize PyLuciPHOr2."""
+        self.logger = logging.getLogger(__name__)
+        # Initialize model
+        self.model = None
+        self.psms = []
+        self.config = {}
+
+    def load_input_files(
+        self, input_id: str, input_spectrum: str
+    ) -> Tuple[List[PeptideIdentification], List[ProteinIdentification], MSExperiment]:
+        """Load input files"""
+        # Load identifications
+        pep_ids = []
+        prot_ids = []
+        IdXMLFile().load(input_id, prot_ids, pep_ids)
+
+        if not pep_ids:
+            self.logger.warning("No peptide identifications found in input file")
+            return [], [], None
+
+        # Keep only best hits
+        IDFilter().keepNBestHits(pep_ids, 1)
+
+        # Load spectra
+        exp = MSExperiment()
+        MzMLFile().load(input_spectrum, exp)
+        
+        if exp.empty():
+            self.logger.warning("No spectra found in input file")
+            return [], [], None
+            
+        return pep_ids, prot_ids, exp
+        
+    def initialize_model(self, config: Dict) -> None:
+        """Initialize scoring model"""
+        fragment_method = config.get("fragment_method", "HCD")
+        
+        if fragment_method == "HCD":
+            self.model = HCDModel(config)
+            self.logger.info("HCD Model initialized")
+        elif fragment_method == "CID":
+            self.model = CIDModel(config)
+            self.logger.info("CID Model initialized")
+        else:
+            raise ValueError(f"Unsupported fragment method: {fragment_method}")
+        
+    def run(
+        self,
+        input_spectrum: str,
+        input_id: str,
+        output: str,
+        fragment_method: str,
+        fragment_mass_tolerance: float,
+        fragment_error_units: str,
+        min_mz: float,
+        target_modifications: tuple,
+        neutral_losses: tuple,
+        decoy_mass: float,
+        decoy_neutral_losses: tuple,
+        max_charge_state: int,
+        max_peptide_length: int,
+        max_num_perm: int,
+        modeling_score_threshold: float,
+        scoring_threshold: float,
+        min_num_psms_model: int,
+        threads: int,
+        rt_tolerance: float,
+        debug: bool,
+    ) -> int:
+        """
+        LuciPHOr2 main workflow:
+        1. Read input files and collect all PSMs.
+        2. Train CID/HCD model with high-scoring PSMs.
+        3. Score all PSMs with the trained model.
+        4. Exit with error if insufficient high-scoring PSMs.
+        """
+        config = DEFAULT_CONFIG.copy()
+
+        # Parse target_modifications to handle comma-separated format
+        parsed_target_modifications = []
+        for mod in target_modifications:
+            if "," in mod:
+                # Split comma-separated modifications
+                parsed_target_modifications.extend([m.strip() for m in mod.split(",")])
+            else:
+                parsed_target_modifications.append(mod.strip())
+
+        config.update(
+            {
+                "fragment_method": fragment_method,
+                "fragment_mass_tolerance": fragment_mass_tolerance,
+                "fragment_error_units": fragment_error_units,
+                "min_mz": min_mz,
+                "target_modifications": parsed_target_modifications,
+                "neutral_losses": list(neutral_losses),
+                "decoy_mass": decoy_mass,
+                "decoy_neutral_losses": list(decoy_neutral_losses),
+                "max_charge_state": max_charge_state,
+                "max_peptide_length": max_peptide_length,
+                "max_num_perm": max_num_perm,
+                "modeling_score_threshold": modeling_score_threshold,
+                "scoring_threshold": scoring_threshold,
+                "min_num_psms_model": min_num_psms_model,
+                "num_threads": threads,
+                "rt_tolerance": rt_tolerance,
+            }
+        )
+
+        # Start timing
+        start_time = time.time()
+
+        self.logger.info("Loading input files...")
+        self.logger.debug(f"Debug mode: {debug}")
+        self.logger.debug(f"Log level: {logging.getLogger().level}")
+
+        pep_ids, prot_ids, exp = self.load_input_files(input_id, input_spectrum)
+        if not pep_ids or exp is None:
+            self.logger.error("No valid peptide identification or spectrum data found, process terminated.")
+            return 1
+
+        # 1. Create scan number to spectrum mapping
+        spectrum_map = {}
+        for spectrum in exp:
+            try:
+                # Extract scan number from native ID
+                native_id = spectrum.getNativeID()
+                if "scan=" in native_id:
+                    scan_num = int(native_id.split("scan=")[-1])
+                    spectrum_map[scan_num] = spectrum
+                else:
+                    # Try to extract scan number from other formats
+                    for part in native_id.split():
+                        if part.isdigit():
+                            scan_num = int(part)
+                            spectrum_map[scan_num] = spectrum
+                            break
+            except Exception as e:
+                self.logger.warning(f"Cannot extract scan number from native ID: {native_id}, error: {str(e)}")
+
+        # 2. Collect all PSM objects
+        all_psms = []
+        for i, pep_id in enumerate(pep_ids, 1):
+            hit = pep_id.getHits()[0]
+            sequence = hit.getSequence().toString()
+            charge = hit.getCharge()
+            rt = pep_id.getRT()
+            
+            # Try to get scan number
+            spectrum = None
+            scan_num = None
+            
+            # Get scan number from peptide identification
+            if pep_id.metaValueExists("scan_number"):
+                scan_num = pep_id.getMetaValue("scan_number")
+            elif pep_id.metaValueExists("spectrum_reference"):
+                spec_ref = pep_id.getMetaValue("spectrum_reference")
+                if "scan=" in spec_ref:
+                    scan_num = int(spec_ref.split("scan=")[-1])
+            
+            # First try to find by scan number
+            if scan_num is not None and scan_num in spectrum_map:
+                spectrum = spectrum_map[scan_num]
+                self.logger.debug(f"Found matching spectrum by scan number {scan_num}")
+            else:
+                # If scan number unavailable or no match found, try RT matching
+                for spec in exp:
+                    if abs(spec.getRT() - rt) <= rt_tolerance:
+                        spectrum = spec
+                        self.logger.debug(f"Found matching spectrum by RT {rt}")
+                        break
+            
+            if spectrum:
+                spectrum_dict = {
+                    "mz": spectrum.get_peaks()[0],
+                    "intensities": spectrum.get_peaks()[1],
+                    "native_id": spectrum.getNativeID(),
+                    "rt": spectrum.getRT()
+                }
+                peptide = Peptide(sequence, config, charge=charge)
+                psm = PSM(peptide, spectrum_dict, config=config)
+                
+                # Set search_engine_sequence to the original sequence
+                psm.search_engine_sequence = sequence
+                
+                # Automatically determine score type and assign values
+                score_type = pep_id.getScoreType() if hasattr(pep_id, "getScoreType") else None
+                score = hit.getScore()
+                higher_score_better = True
+                if hasattr(pep_id, "isHigherScoreBetter"):
+                    higher_score_better = pep_id.isHigherScoreBetter()
+                elif hasattr(pep_id, "getHigherScoreBetter"):
+                    higher_score_better = pep_id.getHigherScoreBetter()
+                
+                # If it"s a PEP score (lower is better), convert to 1-PEP
+                if (score_type and "posterior error probability" in score_type.lower()) or (higher_score_better is False):
+                    psm.psm_score = 1.0 - score
+                    peptide.score = 1.0 - score
+                else:
+                    psm.psm_score = score
+                    peptide.score = score
+                all_psms.append(psm)
+            else:
+                self.logger.warning(f'No matching spectrum found - RT: {rt}, Scan: {scan_num if scan_num else "N/A"}')
+
+        if not all_psms:
+            self.logger.error("No PSMs collected, process terminated.")
+            return 1
+
+        # 3. Train model with high-scoring PSMs
+        modeling_score_threshold_val = config.get("modeling_score_threshold", 0.95)
+        
+        # First filter PSMs with modification sites
+        phospho_psms = []
+        for psm in all_psms:
+            if hasattr(psm, "peptide") and psm.peptide is not None:
+                # Check if there are potential modification sites and reported modification sites
+                num_pps = getattr(psm.peptide, "num_pps", 0)
+                num_rps = getattr(psm.peptide, "num_rps", 0)
+                
+                # Must have potential modification sites and reported modification sites
+                if num_pps > 0 and num_rps > 0:
+                    phospho_psms.append(psm)
+        
+        # Then filter high-scoring PSMs from PSMs with modification sites
+        high_score_psms = [psm for psm in phospho_psms if hasattr(psm, "psm_score") and psm.psm_score >= modeling_score_threshold_val]
+        if not high_score_psms:
+            high_score_psms = [psm for psm in phospho_psms if hasattr(psm, "peptide") and hasattr(psm.peptide, "score") and psm.peptide.score >= modeling_score_threshold_val]
+        
+        self.logger.info(f"Total PSMs: {len(all_psms)}")
+        self.logger.info(f"PSMs with modification sites: {len(phospho_psms)}")
+        self.logger.info(f"High-scoring PSMs for training: {len(high_score_psms)}")
+        
+        if not high_score_psms or len(high_score_psms) < config.get("min_num_psms_model", 50):
+            self.logger.error(f'Insufficient high-scoring PSMs for model training (need at least {config.get("min_num_psms_model", 50)}, actual {len(high_score_psms)}), process terminated.')
+            raise RuntimeError("Not enough high-scoring PSMs for model training.")
+        
+        # Group statistics by charge state
+        charge_stats = defaultdict(list)
+        for psm in high_score_psms:
+            charge = getattr(psm, "charge", 0)
+            charge_stats[charge].append(psm)
+
+        # 4. Initialize and train model
+        fragment_method_val = config.get("fragment_method", "HCD")
+        if fragment_method_val == "HCD":
+            self.model = HCDModel(config)
+            self.logger.info("Training HCD model...")
+        elif fragment_method_val == "CID":
+            self.model = CIDModel(config)
+            self.logger.info("Training CID model...")
+        else:
+            raise ValueError(f"Unsupported fragment method: {fragment_method_val}")
+        self.model.build(high_score_psms)
+        self.logger.info("Model training completed.")
+
+        # 5. Score all PSMs with trained model
+        self.logger.info("Starting first round calculation (including decoy permutations)...")
+        
+        # Use multi-threading for PSM processing
+        num_threads = get_optimal_thread_count(len(all_psms), max_threads=threads)
+        self.logger.info(f"Using {num_threads} threads for PSM processing...")
+        
+        parallel_psm_processing(all_psms, model=self.model, round_number=0, num_threads=num_threads)
+
+        # === Round 1: Execute FLR calculation and establish mapping relationships ===
+        self.logger.info("Starting first round FLR calculation...")
+        
+        # Create a global FLR calculator
+        global_flr_calculator = FLRCalculator(
+            min_delta_score=config.get("min_delta_score", 0.1),
+            min_psms_per_charge=config.get("min_num_psms_model", 50)
+        )
+        
+        # Collect delta score data for all PSMs (first round results)
+        for psm in all_psms:
+            if hasattr(psm, "delta_score") and not np.isnan(psm.delta_score):
+                if psm.delta_score > global_flr_calculator.min_delta_score:
+                    global_flr_calculator.add_psm(psm.delta_score, psm.is_decoy)
+        
+        self.logger.info(f"First round collected {global_flr_calculator.n_real} real PSMs and {global_flr_calculator.n_decoy} decoy PSMs")
+        
+        # Execute first round FLR calculation
+        if global_flr_calculator.n_real > 0 and global_flr_calculator.n_decoy > 0:
+            global_flr_calculator.calculate_flr_estimates(all_psms)
+            global_flr_calculator.record_flr_estimates(all_psms)
+            global_flr_calculator.assign_flr_to_psms(all_psms)
+            
+            # Save delta score to FLR mapping relationship
+            global_flr_calculator.save_delta_score_flr_mapping()
+            
+            self.logger.info("First round FLR calculation completed")
+        else:
+            self.logger.warning("Insufficient PSMs in first round, cannot calculate FLR")
+        
+        # === Round 2: Recalculate delta score excluding decoys ===
+        self.logger.info("Starting second round calculation (real permutations only)...")
+        
+        # Use multi-threading for second round PSM calculation
+        parallel_psm_processing(all_psms, flr_calculator=global_flr_calculator, round_number=2, num_threads=num_threads)
+        
+        self.logger.info("Second round calculation completed")
+
+        # 6. Write results to output file (using second round calculation results)
+        new_pep_ids = []
+        phospho_count = 0
+        for psm in all_psms:
+            idx = all_psms.index(psm)
+            if idx < len(pep_ids):
+                orig_pep_id = pep_ids[idx]
+                hit = orig_pep_id.getHits()[0]
+                
+                # Use second round calculated delta score and FLR values
+                hit.setScore(psm.delta_score)  # Second round calculated delta score
+                
+                # Set search_engine_sequence to the original sequence from the peptide
+                if hasattr(psm, "search_engine_sequence"):
+                    hit.setMetaValue("search_engine_sequence", psm.search_engine_sequence)
+                else:
+                    # Fallback to the peptide sequence if search_engine_sequence is not available
+                    hit.setMetaValue("search_engine_sequence", psm.peptide.peptide)
+                
+                hit.setMetaValue("Luciphor_pep_score", psm.psm_score)
+                hit.setMetaValue("Luciphor_global_flr", psm.global_flr)  # Second round assigned FLR value
+                hit.setMetaValue("Luciphor_local_flr", psm.local_flr)    # Second round assigned FLR value
+                
+                # Update the sequence to the best scoring sequence from permutations
+                best_sequence = psm.get_best_sequence(include_decoys=False)  # Use second round (real permutations only)
+                if best_sequence != psm.peptide.peptide:
+                    # Create new AASequence with the best sequence
+                    from pyopenms import AASequence
+                    try:
+                        best_aa_sequence = AASequence.fromString(best_sequence)
+                        hit.setSequence(best_aa_sequence)
+                        logger.debug(f"Updated sequence for PSM {psm.scan_num}: {psm.peptide.peptide} -> {best_sequence}")
+                    except Exception as e:
+                        logger.debug(f"Failed to create AASequence for {best_sequence}: {str(e)}, keeping original sequence")
+                        # Keep original sequence if conversion fails
+                        pass
+                
+                new_pep_id = PeptideIdentification(orig_pep_id)
+                new_pep_id.setScoreType("Luciphor_delta_score")
+                new_pep_id.setHigherScoreBetter(True)
+                new_pep_id.setHits([hit])
+                new_pep_id.assignRanks()
+                new_pep_ids.append(new_pep_id)
+
+                # Count phosphorylated peptides
+                try:
+                    seq_str = hit.getSequence().toString()
+                    if "(Phospho)" in seq_str:
+                        phospho_count += 1
+                except Exception:
+                    pass
+
+        # 7. Save results
+        IdXMLFile().store(output, prot_ids, new_pep_ids)
+        self.logger.info(f"Results saved to: {output}")
+
+        # 8. Processing completed - print run summary similar to Ascore
+        elapsed = time.time() - start_time
+        total = len(pep_ids)
+        processed = len(new_pep_ids)
+        errors = max(0, total - processed)
+
+        print("\nProcessing Complete:")
+        print(f"  Total identifications: {total}")
+        print(f"  Successfully processed: {processed}")
+        print(f"  Phosphorylated peptides: {phospho_count}")
+        print(f"  Processing errors: {errors}")
+        print(f"  Time elapsed: {elapsed:.2f} seconds")
+        if elapsed > 0:
+            print(f"  Processing speed: {processed/elapsed:.2f} IDs/second")
+
+        if debug:
+            self.logger.info("Processing completed successfully")
+            self.logger.info({
+                "total": total,
+                "processed": processed,
+                "phospho": phospho_count,
+                "errors": errors,
+                "elapsed_sec": round(elapsed, 2),
+                "speed_ids_per_sec": round(processed/elapsed, 2) if elapsed > 0 else None
+            })
+
+        return 0
+
+
+
+def main():
+    """Entry point for standalone LucXor CLI."""
+    lucxor()
+
+
+
+def main():
+    """Entry point for standalone LucXor CLI."""
+    lucxor()
+
+
+if __name__ == "__main__":
+    main()