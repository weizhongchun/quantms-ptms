--- conflicted
+++ resolved
@@ -1,1684 +1,1660 @@
-"""
-PSM (Peptide-Spectrum Match) module.
-
-This module contains the PSM class for handling peptide-spectrum matches.
-"""
-
-import logging
-import math
-from typing import Dict, List, Optional, Tuple, Set, Any, Union
-import os
-from itertools import combinations, islice
-import random
-import re
-
-import numpy as np
-import pyopenms
-from pyopenms import AASequence, ResidueModification
-
-from .constants import (
-    NTERM_MOD,
-    CTERM_MOD,
-    AA_MASSES,
-    DECOY_AA_MAP,
-    AA_DECOY_MAP,
-    NEUTRAL_LOSSES,
-    MIN_DELTA_SCORE,
-    PROTON_MASS,
-    WATER_MASS,
-    DECOY_AMINO_ACIDS,
-    PHOSPHO_MOD_MASS,
-    OXIDATION_MASS,
-)
-from .peak import Peak
-from .peptide import Peptide, extract_target_amino_acids
-from .spectrum import Spectrum
-from .flr import FLRCalculator
-from .globals import get_decoy_symbol
-
-logger = logging.getLogger(__name__)
-
-
-class PSM:
-    """
-    Class representing a peptide-spectrum match.
-    """
-
-    def __init__(
-        self,
-        peptide: Peptide,
-        spectrum_source: Union[str, Dict, Spectrum],
-        scan_num: Optional[int] = None,
-        config: Dict = None,
-    ):
-        """
-        Initialize PSM.
-
-        Args:
-            peptide: Peptide object
-            spectrum_source: Either a path to spectrum file (str), a spectrum dictionary, or a Spectrum object
-            scan_num: Scan number (required if spectrum_source is a file path)
-            config: Configuration dictionary
-        """
-        self.peptide = peptide
-        self.config = config or {}
-        self.scan_num = scan_num
-
-        # Score related
-        self.delta_score = 0.0
-        self.psm_score = 0.0  # Original search engine score
-        self.score = 0.0  # Luciphor score
-        self.global_flr = 1.0  # Global false localization rate
-        self.local_flr = 1.0  # Local false localization rate
-        self.is_decoy = False
-
-        # Permutation related
-        self.pos_permutation_score_map = {}
-        self.neg_permutation_score_map = {}
-        self.score1_pep = None
-        self.score2_pep = None
-
-        # Flags
-        self.is_keeper = False
-        self.use_for_model = False
-        self.is_unambiguous = False  # Add is_unambiguous attribute
-
-        # Modification related
-        self.mod_coord_map = {}  # Modification site -> mass
-        self.non_target_mods = {}  # Non-target modifications
-        self.mod_sites = []
-        self.mod_masses = []
-        self.target_mod_map = {}  # Add target_mod_map
-        self.mod_pos_map = {}  # Initialize mod_pos_map
-        self._init_modifications()
-
-        # Process spectrum data
-        if isinstance(spectrum_source, str):
-            self.spectrum_file = spectrum_source
-            self.spectrum = None
-            if scan_num is None:
-                raise ValueError(
-                    "scan_num is required when spectrum_source is a file path"
-                )
-            self._load_spectrum()
-        elif isinstance(spectrum_source, dict):
-            self.spectrum_file = None
-            # Create Spectrum object from dictionary
-            self.spectrum = Spectrum(
-                mz_array=spectrum_source.get("mz"),
-                intensity_array=spectrum_source.get("intensities"),
-            )
-            self.spectrum_native_id = spectrum_source.get("native_id", None)
-            self.spectrum_rt = spectrum_source.get("rt", None)
-            if not self.spectrum.is_empty():
-                # Process spectrum data
-                if self.config.get("reduce_nl", False):
-                    self._reduce_nl_peak()
-                # Normalize spectrum intensity
-                self.spectrum.median_normalize_spectra()
-        else:
-            self.spectrum_file = None
-            self.spectrum = spectrum_source
-            if not self.spectrum.is_empty():
-                # Process spectrum data
-                if self.config.get("reduce_nl", False):
-                    self._reduce_nl_peak()
-                # Normalize spectrum intensity
-                self.spectrum.median_normalize_spectra()
-
-        # FLR calculator will be passed from external, not initialized here
-        self.flr_calculator = None
-
-    @classmethod
-    def from_peptide_id(cls, peptide_id, peptide_hit, spectrum, config: Dict = None):
-        """
-        Create PSM object from peptide_id and peptide_hit
-
-        Args:
-            peptide_id: PeptideIdentification object
-            peptide_hit: PeptideHit object
-            spectrum: Spectrum object
-            config: Configuration dictionary
-
-        Returns:
-            PSM object
-        """
-        # Get sequence and charge from peptide_hit
-        sequence = peptide_hit.getSequence().toString()
-        charge = peptide_hit.getCharge()
-        score = peptide_hit.getScore()
-
-        # Create Peptide object
-        peptide = Peptide(sequence, config, charge=charge)
-
-        # Create PSM object
-        psm = cls(peptide, spectrum, config=config)
-        psm.psm_score = score
-
-        # Save original peptide identification data
-        psm.peptide_id = peptide_id
-        psm.peptide_hit = peptide_hit
-
-        # Store search_engine_sequence for later use in idXML output
-        psm.search_engine_sequence = sequence
-
-        return psm
-
-    def _load_spectrum(self) -> None:
-        """Load spectrum data from file"""
-        if not os.path.exists(self.spectrum_file):
-            logger.error(f"Spectrum file not found: {self.spectrum_file}")
-            return
-
-        try:
-            # Determine format based on file extension
-            file_format = self.spectrum_file.lower().split(".")[-1]
-
-            # Read spectrum
-            self.spectrum = Spectrum.from_file(
-                self.spectrum_file, self.scan_num, file_format
-            )
-
-            if self.spectrum.is_empty():
-                logger.warning(f"No spectrum data found for scan {self.scan_num}")
-            else:
-                logger.debug(f"Loaded spectrum with {self.spectrum.N} peaks")
-
-                # Process spectrum data
-                if self.config.get("reduce_nl", False):
-                    self._reduce_nl_peak()
-
-                # Normalize spectrum intensity
-                self.spectrum.median_normalize_spectra()
-
-        except Exception as e:
-            logger.error(f"Error loading spectrum: {str(e)}")
-            self.spectrum = Spectrum()
-
-    def _reduce_nl_peak(self) -> None:
-        """Reduce neutral loss peak intensity"""
-        if self.spectrum is None or self.spectrum.is_empty():
-            return
-
-        try:
-            # Calculate neutral loss mass of precursor ion
-            precursor_mass = self.peptide.get_precursor_mass()
-            nl_mass = self.config.get("neutral_loss_mass", 0.0)
-
-            if nl_mass > 0:
-                # Find neutral loss peak in spectrum
-                nl_mz = precursor_mass - nl_mass
-                for i in range(self.spectrum.N):
-                    if abs(self.spectrum.mz[i] - nl_mz) < 0.5:  # Use 0.5 Da window
-                        # Reduce intensity to 10% of original
-                        self.spectrum.raw_intensity[i] *= 0.1
-
-                # Recalculate relative intensity
-                self.spectrum.calc_relative_intensity()
-
-        except Exception as e:
-            logger.error(f"Error reducing neutral loss peak: {str(e)}")
-
-    def _init_modifications(self):
-        """Initialize modification information."""
-        try:
-            # Get the peptide sequence
-            seq = self.peptide.peptide
-
-            # Initialize modification maps
-            self.mod_coord_map = {}
-            self.non_target_mods = {}
-            self.target_mod_map = {}  # Initialize target_mod_map
-            self.mod_pos_map = {}  # Initialize mod_pos_map
-
-            # Initialize target_mod_map, add S, T, Y as target modification sites
-            self.target_mod_map = {"S": True, "T": True, "Y": True}
-
-            # Process N-terminal modifications
-            if seq.startswith("["):
-                self.mod_coord_map[NTERM_MOD] = 0.0
-                self.mod_pos_map[NTERM_MOD] = (
-                    0.0  # Add N-terminal modification position
-                )
-                seq = seq[1:]
-
-            # Process C-terminal modifications
-            if seq.endswith("]"):
-                self.mod_coord_map[CTERM_MOD] = 0.0
-                self.mod_pos_map[CTERM_MOD] = len(
-                    seq
-                )  # Add C-terminal modification position
-                seq = seq[:-1]
-
-            # Process internal modifications - use same logic as Peptide class
-            mod_pep_pos = ""  # Used to track modified peptide length
-            i = 0
-            while i < len(seq):
-                if i + 9 <= len(seq) and seq[i : i + 9] == "(Phospho)":
-                    if len(mod_pep_pos) > 0:
-                        pos = len(mod_pep_pos) - 1
-                        self.mod_coord_map[pos] = PHOSPHO_MOD_MASS
-                        self.mod_pos_map[pos] = PHOSPHO_MOD_MASS
-                    i += 9
-                elif i + 14 <= len(seq) and seq[i : i + 14] == "(PhosphoDecoy)":
-                    # Treat PhosphoDecoy as phosphorylation modification
-                    if len(mod_pep_pos) > 0:
-                        pos = len(mod_pep_pos) - 1
-                        self.mod_coord_map[pos] = PHOSPHO_MOD_MASS
-                        self.mod_pos_map[pos] = PHOSPHO_MOD_MASS
-                    i += 14
-                elif i + 11 <= len(seq) and seq[i : i + 11] == "(Oxidation)":
-                    if len(mod_pep_pos) > 0:
-                        pos = len(mod_pep_pos) - 1
-                        self.mod_coord_map[pos] = OXIDATION_MASS
-                        self.mod_pos_map[pos] = OXIDATION_MASS
-                        self.non_target_mods[pos] = mod_pep_pos[-1].lower()
-                    i += 11
-                else:
-                    mod_pep_pos += seq[i]
-                    i += 1
-
-            # Update the peptide sequence
-            self.peptide_sequence = self.peptide.get_unmodified_sequence()
-
-        except Exception as e:
-            logger.error(f"Error initializing modification information: {str(e)}")
-            raise
-
-    def _extract_scan_number(self, spectrum_data: Dict) -> int:
-        """
-        Extract scan number from spectrum data.
-
-        Args:
-            spectrum_data: Spectrum data dictionary
-
-        Returns:
-            Scan number
-        """
-        try:
-            # Try to extract scan number from spectrum ID
-            spectrum_id = spectrum_data.get("native_id", "")
-            if "scan=" in spectrum_id:
-                scan_str = spectrum_id.split("scan=")[1].split()[0]
-                return int(scan_str)
-            elif "index=" in spectrum_id:
-                scan_str = spectrum_id.split("index=")[1].split()[0]
-                return int(scan_str)
-            else:
-                logger.warning(
-                    f"Could not extract scan number from spectrum ID: {spectrum_id}"
-                )
-                return 0
-        except Exception as e:
-            logger.error(f"Error extracting scan number: {str(e)}")
-            return 0
-
-    def _get_modified_peptide(self) -> str:
-        """
-        Get modified peptide string.
-
-        Returns:
-            Modified peptide string
-        """
-        try:
-            # Create AASequence
-            seq = AASequence()
-
-            # Get peptide sequence
-            peptide_seq = self.peptide.peptide
-
-            # Add amino acids and modifications
-            i = 0
-            while i < len(peptide_seq):
-                if peptide_seq[i : i + 9] == "(Phospho)":
-                    # Add phosphorylation modification
-                    mod = ResidueModification()
-                    mod.setMonoMass(79.966331)
-                    seq.setModification(i - 1, mod)
-                    i += 9
-                elif peptide_seq[i : i + 14] == "(PhosphoDecoy)":
-                    # Add decoy phosphorylation modification (treat as phosphorylation)
-                    mod = ResidueModification()
-                    mod.setMonoMass(79.966331)
-                    seq.setModification(i - 1, mod)
-                    i += 14
-                elif peptide_seq[i : i + 9] == "(Oxidation)":
-                    # Add oxidation modification
-                    mod = ResidueModification()
-                    mod.setMonoMass(15.994915)
-                    seq.setModification(i - 1, mod)
-                    i += 9
-                else:
-                    # Add amino acid
-                    seq += peptide_seq[i]
-                    i += 1
-
-            return seq.toString()
-        except Exception as e:
-            logger.error(f"Error creating modified peptide: {str(e)}")
-            return self.peptide.peptide
-
-    def process(self, config: Optional[Dict] = None, round_number: int = 0) -> None:
-        """
-        Process PSM and calculate scores.
-
-        Args:
-            config: Optional configuration dictionary
-            round_number: Calculation round (0: first round includes decoys, 1: second round only real permutations)
-        """
-        # Update config if provided
-        if config:
-            self.config.update(config)
-
-        # Skip if no phosphorylation (including PhosphoDecoy)
-        if (
-            "(Phospho)" not in self.peptide.peptide
-            and "(PhosphoDecoy)" not in self.peptide.peptide
-        ):
-            self.is_keeper = False
-            self.use_for_model = False
-            self.psm_score = -1.0
-            self.delta_score = -1.0
-            logger.debug(f"Skipping non-phosphorylated peptide: {self.peptide.peptide}")
-            return
-
-        # Check spectrum data
-        if self.spectrum is None or self.spectrum.is_empty():
-            logger.warning("No valid spectrum data available")
-            self.psm_score = 0.0
-            self.delta_score = 0.0
-            return
-
-        # Calculate number of potential PTM sites
-        # Extract target amino acids from target_modifications
-        target_modifications = self.config.get("target_modifications", [])
-        target_amino_acids = extract_target_amino_acids(target_modifications)
-
-        potential_ptm_sites = sum(
-            1 for aa in self.peptide.peptide if aa in target_amino_acids
-        )
-        reported_ptm_sites = self.peptide.peptide.count(
-            "(Phospho)"
-        ) + self.peptide.peptide.count("(PhosphoDecoy)")
-
-        # Set is_unambiguous flag
-        self.is_unambiguous = potential_ptm_sites == reported_ptm_sites
-
-        # Set is_keeper and use_for_model
-        keeping_score = 0
-
-        # Check potential PTM sites > 0
-        if potential_ptm_sites > 0:
-            keeping_score += 1
-
-        # Check reported PTM sites > 0
-        if reported_ptm_sites > 0:
-            keeping_score += 1
-
-        # Check score >= scoring threshold
-        score_threshold = self.config.get("scoring_threshold", 0.9)
-        if self.psm_score >= score_threshold:
-            keeping_score += 1
-
-        # Check charge <= max charge state
-        max_charge_state = self.config.get("max_charge_state", 5)
-        if self.charge <= max_charge_state:
-            keeping_score += 1
-
-        # Check peptide length <= max peptide length
-        max_pep_len = self.config.get("max_pep_len", 50)
-        if len(self.peptide.peptide) <= max_pep_len:
-            keeping_score += 1
-
-        # Set is_keeper
-        if keeping_score == 5:
-            self.is_keeper = True
-
-        # Set use_for_model
-        modeling_threshold = self.config.get("modeling_score_threshold", 0.95)
-        if self.is_keeper and (self.psm_score >= modeling_threshold):
-            self.use_for_model = True
-        else:
-            self.use_for_model = False
-
-        # Generate permutations based on round number
-        self.generate_permutations(run_number=round_number)
-
-        # Score permutations
-        model = self.config.get("model", None)
-        if model is None and round_number == 0:
-            logger.warning("No model provided for scoring")
-            self.psm_score = 0.0
-            self.delta_score = 0.0
-            return
-
-        # Check model status
-        logger.debug(f"Model type: {type(model)}")
-        if hasattr(model, "charge_models"):
-            logger.debug(f"Available charge models: {list(model.charge_models.keys())}")
-
-        # Add more debug information
-        logger.debug(f"Processing PSM with charge: {self.charge}")
-        logger.debug(f"Peptide sequence: {self.peptide.peptide}")
-        logger.debug(f"Number of permutations: {len(self.pos_permutation_score_map)}")
-
-        self.score_permutations(model)
-
-        # Calculate delta score, decide whether to include decoys based on round
-        include_decoys = round_number == 0
-        self.calculate_delta_score(include_decoys=include_decoys)
-
-<<<<<<< HEAD
-        # Calculate FLR, only using PSM's deltaScore
-=======
-        # Calculate FLR, only using PSM"s deltaScore
->>>>>>> 12fc1c9d
-        if (
-            hasattr(self, "flr_calculator")
-            and self.flr_calculator is not None
-            and round_number == 0
-        ):
-<<<<<<< HEAD
-            # Only add current PSM's deltaScore
-=======
-            # Only add current PSM"s deltaScore
->>>>>>> 12fc1c9d
-            if self.delta_score > self.flr_calculator.min_delta_score:
-                self.flr_calculator.add_psm(self.delta_score, self.is_decoy)
-                logger.debug(
-                    f"Added PSM to FLR calculator - delta_score: {self.delta_score:.6f}, is_decoy: {self.is_decoy}"
-                )
-            else:
-                logger.debug(
-                    f"PSM delta_score {self.delta_score:.6f} <= {self.flr_calculator.min_delta_score}, skipping FLR calculation"
-                )
-
-            # Note: FLR calculation should be performed uniformly after all PSMs are processed, not calculated separately for each PSM
-            # Here we just add PSM to FLR calculator, actual FLR calculation is done in core.py
-        else:
-            if round_number == 1:
-                # Second round calculation: FLR values will be assigned later through mapping relationship
-                pass
-            else:
-                self.global_flr = 1.0
-                self.local_flr = 1.0
-
-        # Save final scores - use values already calculated in score_permutations
-        # Only recalculate if score_permutations didn"t calculate successfully
-        if self.delta_score == 0.0 and self.psm_score == 0.0:
-            real_scores = list(self.pos_permutation_score_map.values())
-            if real_scores:
-                sorted_real = sorted(real_scores, reverse=True)
-                self.psm_score = sorted_real[0]
-                self.delta_score = (
-                    sorted_real[0] - sorted_real[1]
-                    if len(sorted_real) > 1
-                    else sorted_real[0]
-                )
-            else:
-                self.psm_score = 0.0
-                self.delta_score = 0.0
-        self.score = self.delta_score
-        logger.debug(
-            f"PSM processing completed (round {round_number}) - Delta Score: {self.delta_score}, PepScore: {self.psm_score}"
-        )
-
-    def process_round2(self, flr_calculator) -> None:
-        """
-        Second round processing: recalculate delta score excluding decoys, and use first round FLR mapping relationship
-
-        Args:
-            flr_calculator: FLR calculator obtained from first round calculation, containing delta score to FLR mapping relationship
-        """
-        logger.debug(f"Second round processing PSM: {self.peptide.peptide}")
-
-        # Regenerate permutations (only including real permutations)
-        self.generate_permutations(run_number=1)
-
-        # Rescore permutations
-        model = self.config.get("model", None)
-        self.score_permutations(model)
-
-        # Recalculate delta score (excluding decoys)
-        self.calculate_delta_score(include_decoys=False)
-
-        # Use first round FLR mapping relationship to assign FLR values
-        if flr_calculator and hasattr(flr_calculator, "find_closest_flr"):
-            if self.delta_score > flr_calculator.min_delta_score:
-                global_flr, local_flr = flr_calculator.find_closest_flr(
-                    self.delta_score
-                )
-                self.global_flr = global_flr
-                self.local_flr = local_flr
-            else:
-                # For PSMs with delta_score <= min_delta_score, set default values
-                self.global_flr = 1.0
-                self.local_flr = 1.0
-        else:
-            # If no FLR calculator, set default values
-            self.global_flr = 1.0
-            self.local_flr = 1.0
-
-        logger.debug(
-            f"Second round processing completed - Delta Score: {self.delta_score:.6f}, Global FLR: {self.global_flr:.6f}, Local FLR: {self.local_flr:.6f}"
-        )
-
-    def generate_permutations_stage2(self) -> None:
-        """
-        Second stage permutation generation: only generate real permutations, not decoy permutations
-        """
-        logger.debug(f"Second stage generating permutations for PSM {self.scan_num}")
-
-        # Clear previous permutations
-        self.pos_permutation_score_map.clear()
-        self.neg_permutation_score_map.clear()
-
-        # Only generate real permutations
-        real_permutations = self.generate_real_permutations()
-
-        logger.debug(
-            f"Second stage generated {len(real_permutations)} real permutations"
-        )
-
-<<<<<<< HEAD
-        # Store real permutations (don't generate decoy permutations)
-=======
-        # Store real permutations (don"t generate decoy permutations)
->>>>>>> 12fc1c9d
-        for perm, sites in real_permutations:
-            self.pos_permutation_score_map[perm] = (
-                0.0  # Score will be calculated in scoring stage
-            )
-
-    def _validate_permutation(self, perm: str) -> bool:
-        """
-        Validate permutation validity
-
-        Args:
-            perm: Permutation string
-
-        Returns:
-            bool: Whether the permutation is valid
-        """
-        try:
-            # Get unmodified sequence length
-            def get_unmodified_length(seq: str) -> int:
-                length = 0
-                i = 0
-                while i < len(seq):
-                    if seq[i : i + 9] == "(Phospho)":
-                        i += 9
-                    elif seq[i : i + 14] == "(PhosphoDecoy)":
-                        i += 14
-                    elif seq[i : i + 11] == "(Oxidation)":
-                        i += 11
-                    else:
-                        length += 1
-                        i += 1
-                return length
-
-            # Check if unmodified sequence length is correct
-            perm_unmod_len = get_unmodified_length(perm)
-            orig_unmod_len = get_unmodified_length(self.peptide.peptide)
-
-            if perm_unmod_len != orig_unmod_len:
-                logger.debug(
-                    f"Unmodified sequence length mismatch: {perm_unmod_len} != {orig_unmod_len}"
-                )
-                return False
-
-            # Check if modification site count is correct
-            phospho_count = perm.count("(Phospho)")
-            decoy_count = sum(1 for c in perm if c in DECOY_AA_MAP)
-            # Expected total phospho-like sites include both target and decoy phospho markers
-            expected_count = self.peptide.peptide.count(
-                "(Phospho)"
-            ) + self.peptide.peptide.count("(PhosphoDecoy)")
-
-            if phospho_count + decoy_count != expected_count:
-                logger.debug(
-                    f"Phosphorylation count mismatch: {phospho_count + decoy_count} != {expected_count}"
-                )
-                return False
-
-            return True
-        except Exception as e:
-            logger.error(f"Error validating permutation {perm}: {str(e)}")
-            return False
-
-    def score_permutations(self, model: Optional[object]) -> None:
-        """
-        Score all permutations of the peptide sequence
-
-        Args:
-            model: Optional scoring model
-        """
-        try:
-            # Get all permutations from pos_permutation_score_map and neg_permutation_score_map
-            all_perms = list(self.pos_permutation_score_map.keys()) + list(
-                self.neg_permutation_score_map.keys()
-            )
-            base_tolerance = self.config.get(
-                "fragment_mass_tolerance", 0.1
-            )  # Read from config, default 0.1
-
-            # Score each permutation
-            for perm in all_perms:
-                # Check if it"s a decoy sequence
-                is_decoy = self._is_decoy_sequence(perm)
-
-                if is_decoy:
-                    tolerance = base_tolerance * 2.0  # decoyPadding = 2.0
-                else:
-                    tolerance = base_tolerance
-
-                # Calculate score
-                final_score = 0.0
-                matched_peaks = self._match_peaks(perm, tolerance)
-
-                # Get charge model
-                charge_model = model.get_charge_model(self.charge) if model else None
-
-                if charge_model is None:
-                    logger.debug(f"No charge model found for charge {self.charge}")
-                    continue
-
-                # Calculate score for each peak
-                for peak in matched_peaks:
-                    # Get ion type
-                    ion_type = peak.get("matched_ion_str", "")
-
-                    # Calculate intensity score
-                    intensity_m = 0.0
-                    intensity_u = 0.0
-
-                    if ion_type.startswith("b"):
-                        intensity_m = model.get_log_np_density_int(
-                            "b", peak["norm_intensity"], self.charge
-                        )
-                    elif ion_type.startswith("y"):
-                        intensity_m = model.get_log_np_density_int(
-                            "y", peak["norm_intensity"], self.charge
-                        )
-
-                    intensity_u = model.get_log_np_density_int(
-                        "n", peak["norm_intensity"], self.charge
-                    )
-
-                    # Calculate distance score
-                    dist_m = 0.0
-                    dist_u = 0.0
-
-                    if ion_type.startswith("b"):
-                        dist_m = model.get_log_np_density_dist_pos(
-                            peak["mass_diff"], self.charge
-                        )
-                    elif ion_type.startswith("y"):
-                        dist_m = model.get_log_np_density_dist_pos(
-                            peak["mass_diff"], self.charge
-                        )
-
-                    # For unmatched ions, use uniform distribution
-                    dist_u = 0.0
-
-                    # Calculate score
-                    intensity_score = intensity_m - intensity_u
-                    distance_score = dist_m - dist_u
-
-                    # Handle invalid values
-                    if np.isnan(intensity_score) or np.isinf(intensity_score):
-                        intensity_score = 0.0
-                    if np.isnan(distance_score) or np.isinf(distance_score):
-                        distance_score = 0.0
-
-                    # Calculate final score: direct addition
-                    peak_score = intensity_score + distance_score
-
-                    # If score is negative, set to 0
-                    if peak_score < 0:
-                        peak_score = 0.0
-
-                    # Add to total score
-                    final_score += peak_score
-
-                logger.debug(
-                    f"Scoring permutation: {perm}, Score: {final_score:.6f}, Is decoy: {is_decoy}"
-                )
-
-                # Store scores
-                if is_decoy:
-                    self.neg_permutation_score_map[perm] = final_score
-                    logger.debug(f"Stored decoy score: {perm} -> {final_score:.6f}")
-                else:
-                    self.pos_permutation_score_map[perm] = final_score
-                    logger.debug(f"Stored real score: {perm} -> {final_score:.6f}")
-
-            # Collect all scores into a list
-            all_scores = []
-            for score in self.pos_permutation_score_map.values():
-                all_scores.append(score)
-
-            # Only add decoy scores in non-unambiguous cases
-            if not self.is_unambiguous:
-                for score in self.neg_permutation_score_map.values():
-                    all_scores.append(score)
-
-            # Sort (from low to high, then reverse)
-            all_scores.sort()  # From low to high
-            all_scores.reverse()  # From high to low
-
-            # Get first two scores, using 6 decimal precision
-            score1 = self._round_dbl(all_scores[0], 6) if all_scores else 0.0
-            score2 = 0.0
-            if not self.is_unambiguous:
-                score2 = (
-                    self._round_dbl(all_scores[1], 6) if len(all_scores) > 1 else 0.0
-                )
-
-            # Find corresponding peptide sequence
-            pep1 = ""
-            pep2 = ""
-            num_assigned = 0
-
-            if not self.is_unambiguous:
-                # First find highest and second highest scores in non-decoy permutations
-                for p, s in self.pos_permutation_score_map.items():
-                    x = s
-                    d = self._round_dbl(x, 6)
-
-                    if (d == score1) and (pep1 == ""):
-                        pep1 = p
-                        num_assigned += 1
-                    elif (d == score2) and (pep2 == ""):
-                        pep2 = p
-                        num_assigned += 1
-
-                    if num_assigned == 2:
-                        break
-
-                # If not found, search in decoy permutations
-                if num_assigned != 2:
-                    for p, s in self.neg_permutation_score_map.items():
-                        x = s
-                        d = self._round_dbl(x, 6)
-
-                        if (d == score1) and (pep1 == ""):
-                            pep1 = p
-                            num_assigned += 1
-                        elif (d == score2) and (pep2 == ""):
-                            pep2 = p
-                            num_assigned += 1
-
-                        if num_assigned == 2:
-                            break
-            else:
-                # Special handling for unambiguous cases
-                for p, s in self.pos_permutation_score_map.items():
-                    pep1 = p
-                    break
-
-            # Calculate delta score
-            if self.is_unambiguous:
-                # Unambiguous case: deltaScore = score1
-                self.delta_score = score1
-                logger.debug(f"Unambiguous case, delta score: {self.delta_score}")
-            else:
-                # Ambiguous case: deltaScore = score1 - score2
-                self.delta_score = score1 - score2
-                logger.debug(
-                    f"Non-unambiguous case, delta score: {score1} - {score2} = {self.delta_score}"
-                )
-
-            # Set psm_score to score1
-            self.psm_score = score1
-
-            self.score1_pep = pep1
-            self.score2_pep = pep2
-
-            # Set is_decoy flag based on highest scoring peptide
-            if pep1:
-                self.is_decoy = self._is_decoy_sequence(pep1)
-
-        except Exception as e:
-            logger.error(f"Error scoring permutations: {str(e)}")
-            self.delta_score = 0.0
-            self.psm_score = 0.0
-
-    def _kill_thread_results(self):
-        """Handle scoring failure cases"""
-        self.delta_score = 0.0
-        self.score = -1.0
-        self.psm_score = -1.0
-        self.score1_pep = self.peptide
-        self.score2_pep = self.peptide
-
-    def _round_dbl(self, value: float, num_places: int) -> float:
-        """
-        Round to specified decimal places
-
-        Args:
-            value: Value to round
-            num_places: Number of decimal places
-
-        Returns:
-            Rounded value
-        """
-        n = math.pow(10, num_places)
-        ret = round(value * n) / n
-        return ret
-
-    def _is_decoy_sequence(self, sequence: str) -> bool:
-        """
-        Check if a sequence is a decoy sequence.
-
-        Args:
-            sequence: Peptide sequence to check
-
-        Returns:
-            bool: True if sequence is a decoy sequence
-        """
-        try:
-            # First remove modification markers, then check for decoy amino acids
-            unmod_seq = ""
-            i = 0
-            while i < len(sequence):
-                if sequence[i : i + 9] == "(Phospho)":
-                    i += 9
-                elif sequence[i : i + 14] == "(PhosphoDecoy)":
-                    i += 14
-                elif sequence[i : i + 11] == "(Oxidation)":
-                    i += 11
-                else:
-                    unmod_seq += sequence[i]
-                    i += 1
-
-            # Check if sequence contains decoy amino acid symbols after removing modifications
-            for aa in unmod_seq:
-                if aa in DECOY_AA_MAP:
-                    return True
-
-            return False
-
-        except Exception as e:
-            logger.error(f"Error checking decoy sequence: {str(e)}")
-            return False
-
-    def _get_mod_map(self, perm: str) -> Dict[int, float]:
-        """
-        Get peptide modification site mapping
-
-        Args:
-            perm: Peptide permutation
-
-        Returns:
-            Dict[int, float]: Position -> modification mass
-        """
-        mod_map = {}
-
-        # Handle lowercase letter format modifications (new format)
-        for i, aa in enumerate(perm):
-            if aa.islower() and aa.upper() in ["S", "T", "Y"]:
-                # Lowercase letters indicate phosphorylation modification sites
-                mod_map[i] = PHOSPHO_MOD_MASS
-            elif aa.islower() and aa.upper() in ["M", "W", "F", "Y"]:
-                # Lowercase letters indicate oxidation modification sites
-                mod_map[i] = OXIDATION_MASS
-            elif aa in DECOY_AA_MAP:
-                # Handle decoy amino acids
-                # In Java, decoy amino acids already have extra mass, no need to add modification mass
-                # Because decoy amino acid mass already includes DECOY_MASS in AA_MASSES
-<<<<<<< HEAD
-                pass  # Don't add extra modification mass
-=======
-                pass  # Don"t add extra modification mass
->>>>>>> 12fc1c9d
-
-        # Handle bracket format modifications (compatibility with old format)
-        i = 0
-        while i < len(perm):
-            if perm[i : i + 9] == "(Phospho)":
-                # Get original amino acid at modification site
-                orig_aa = perm[i - 1].upper()  # Convert to uppercase
-                if orig_aa in AA_MASSES:
-                    mod_map[i - 1] = PHOSPHO_MOD_MASS
-                i += 9
-            elif perm[i : i + 11] == "(Oxidation)":
-                # Get original amino acid at modification site
-                orig_aa = perm[i - 1].upper()
-                if orig_aa in AA_MASSES:
-                    mod_map[i - 1] = OXIDATION_MASS
-                i += 11
-            else:
-                i += 1
-
-        return mod_map
-
-    def _get_aa_mass(self, aa: str) -> float:
-        """
-        Get amino acid mass
-
-        Args:
-            aa: Amino acid
-
-        Returns:
-            float: Amino acid mass
-        """
-        # Convert to uppercase and check
-        aa_upper = aa.upper()
-        if aa_upper in AA_MASSES:
-            return AA_MASSES[aa_upper]
-        return 110.0  # Default mass
-
-    def _calc_theoretical_masses(self, perm: str) -> List[float]:
-        """
-        Calculate theoretical masses
-
-        Args:
-            perm: Peptide permutation
-
-        Returns:
-            List of theoretical masses
-        """
-        if not perm:
-            return []
-
-        # Get modification site mapping
-        mod_map = self._get_mod_map(perm)
-
-        masses = []
-
-        # Calculate b ions
-        current_mass = 0.0
-        for i in range(len(perm)):
-            if perm[i] not in ["(", ")"]:  # Skip modification markers
-                # Handle amino acids, including lowercase letters (modification sites)
-                if perm[i].upper() in AA_MASSES:
-                    current_mass += self._get_aa_mass(perm[i].upper())
-                elif perm[i] in DECOY_AA_MAP:
-                    # Handle decoy amino acids - directly use decoy amino acid mass
-                    # Decoy amino acid mass already includes DECOY_MASS in AA_MASSES
-                    current_mass += self._get_aa_mass(perm[i])
-            if i in mod_map:
-                current_mass += mod_map[i]
-            # Only add ions longer than minimum length
-            if i >= 1:  # Minimum length is 2
-                # Only generate ions with charge less than peptide charge
-                for z in range(
-                    1, self.charge
-                ):  # Only generate charge states 1 to charge-1
-                    ion_mass = (current_mass + PROTON_MASS) / z
-                    if ion_mass < self.peptide.get_precursor_mass():
-                        masses.append(ion_mass)
-
-        # Calculate y ions
-        current_mass = 0.0
-        for i in range(len(perm) - 1, -1, -1):
-            if perm[i] not in ["(", ")"]:  # Skip modification markers
-                # Handle amino acids, including lowercase letters (modification sites)
-                if perm[i].upper() in AA_MASSES:
-                    current_mass += self._get_aa_mass(perm[i].upper())
-                elif perm[i] in DECOY_AA_MAP:
-                    # Handle decoy amino acids - directly use decoy amino acid mass
-                    # Decoy amino acid mass already includes DECOY_MASS in AA_MASSES
-                    current_mass += self._get_aa_mass(perm[i])
-            if i in mod_map:
-                current_mass += mod_map[i]
-            # Only add ions longer than minimum length
-            if i <= len(perm) - 2:  # Minimum length is 2
-                # Only generate ions with charge less than peptide charge
-                for z in range(
-                    1, self.charge
-                ):  # Only generate charge states 1 to charge-1
-                    ion_mass = (current_mass + WATER_MASS + PROTON_MASS) / z
-                    if ion_mass < self.peptide.get_precursor_mass():
-                        masses.append(ion_mass)
-
-        return masses
-
-    def get_results(self) -> str:
-        """Get result string"""
-        results = []
-        results.append(str(self.scan_num))
-        # Use the best sequence if available, otherwise use original peptide sequence
-        best_seq = getattr(self, "_best_sequence", None)
-        if best_seq is None:
-            best_seq = self.get_best_sequence(include_decoys=False)
-            self._best_sequence = best_seq
-
-        results.append(best_seq)
-        results.append(f"{self.psm_score:.4f}")  # Use psm_score as peptide match score
-        results.append(f"{self.delta_score:.4f}")  # delta_score for site localization
-        results.append(f"{self.global_flr:.4f}")
-        results.append(f"{self.local_flr:.4f}")
-        results.append("1" if self.is_decoy else "0")
-        return "\t".join(results)
-
-    def normalize_spectrum(self) -> None:
-        """Normalize spectrum intensities."""
-        if self.spectrum is None:
-            self.logger.warning("No spectrum data available for normalization")
-            return
-
-        # Get peaks
-        mz_values, intensities = self.spectrum.get_peaks()
-
-        if len(intensities) == 0:
-            self.logger.warning("No intensity values available for normalization")
-            return
-
-        # Check data validity
-        valid_mask = np.isfinite(intensities) & (intensities > 0)
-        if not np.any(valid_mask):
-            self.logger.warning("No valid intensity values found for normalization")
-            return
-
-        # Only use valid intensity values
-        valid_intensities = intensities[valid_mask]
-        valid_mz_values = mz_values[valid_mask]
-
-        # Log intensity statistics
-        self.logger.debug(
-            f"Intensity stats before normalization: min={np.min(valid_intensities):.2f}, "
-            f"max={np.max(valid_intensities):.2f}, mean={np.mean(valid_intensities):.2f}"
-        )
-
-        # Normalize to sum of 1
-        total = np.sum(valid_intensities)
-        if total > 0:
-            normalized_intensities = valid_intensities / total
-
-            # Update spectrum with normalized values
-            self.spectrum.set_peaks(valid_mz_values, normalized_intensities)
-
-            self.logger.debug(
-                f"Normalized {len(normalized_intensities)} intensity values"
-            )
-        else:
-            self.logger.warning("Total intensity is zero, skipping normalization")
-
-    def reduce_nl_peak(self, precursor_nl_mass: float = 0.0) -> None:
-        """Reduce neutral loss peaks.
-
-        Args:
-            precursor_nl_mass: Precursor neutral loss mass
-        """
-        if self.spectrum is None:
-            self.logger.warning("No spectrum data available for neutral loss reduction")
-            return
-
-        # Get peaks
-        mz_values, intensities = self.spectrum.get_peaks()
-
-        if len(intensities) == 0:
-            self.logger.warning(
-                "No intensity values available for neutral loss reduction"
-            )
-            return
-
-        # Find peaks to reduce
-        nl_indices = []
-        for i, mz in enumerate(mz_values):
-            # Check if peak is within neutral loss mass window
-            if abs(mz - precursor_nl_mass) < 0.5:  # Using 0.5 Da window
-                nl_indices.append(i)
-
-        if nl_indices:
-            # Reduce intensity of neutral loss peaks
-            for idx in nl_indices:
-                intensities[idx] *= 0.1  # Reduce to 10% of original intensity
-
-            # Update spectrum
-            self.spectrum.set_peaks(mz_values, intensities)
-
-            self.logger.debug(f"Reduced {len(nl_indices)} neutral loss peaks")
-        else:
-            self.logger.debug("No neutral loss peaks found")
-
-    def get_spectrum_peaks(self) -> Tuple[np.ndarray, np.ndarray]:
-        """Get spectrum peaks.
-
-        Returns:
-            Tuple of (m/z array, intensity array)
-        """
-        if self.spectrum is None:
-            self.logger.warning("No spectrum data available")
-            return np.array([]), np.array([])
-
-        return self.spectrum.get_peaks()
-
-    def clear_scores(self) -> None:
-        """
-        Clear PSM scores
-        """
-        logger.debug(f"Clearing scores for PSM {self.scan_num}")
-
-        # Clear permutation score mappings
-        self.pos_permutation_score_map.clear()
-        self.neg_permutation_score_map.clear()
-
-        # Reset score-related attributes
-        self.delta_score = np.nan
-        self.pep_score = np.nan
-        self.global_flr = np.nan
-        self.local_flr = np.nan
-
-        # Clear peak data
-        if hasattr(self, "pos_peaks"):
-            self.pos_peaks.clear()
-        if hasattr(self, "neg_peaks"):
-            self.neg_peaks.clear()
-
-        logger.debug(f"PSM {self.scan_num} scores cleared")
-
-    def remove_modifications(self, seq):
-        # Remove all bracket modifications like (Phospho), (PhosphoDecoy), (Oxidation), etc.
-        return re.sub(r"\([A-Za-z0-9;@#%]+?\)", "", seq)
-
-    def generate_real_permutations(self) -> List[Tuple[str, List[int]]]:
-        """
-        Generate real sequence permutations
-        Returns:
-            List[Tuple[str, List[int]]]: List of real sequences and modification sites
-        """
-        try:
-            # Get unmodified peptide sequence
-            peptide_seq = self.remove_modifications(
-                self.peptide.get_unmodified_sequence()
-            )
-
-            # Find all possible modification sites (target modification sites)
-            # Extract target amino acids from target_modifications
-            target_modifications = self.config.get("target_modifications", [])
-            target_amino_acids = extract_target_amino_acids(target_modifications)
-
-            cand_mod_sites = []
-            for i, aa in enumerate(peptide_seq):
-                if aa in target_amino_acids:  # Target modification sites
-                    cand_mod_sites.append(i)
-
-            if not cand_mod_sites:
-                logger.debug("No potential modification sites found")
-                return []
-
-            # DEBUG: Output mod_coord_map content
-            logger.debug(f"mod_coord_map: {self.mod_coord_map}")
-            logger.debug(f"Original peptide: {self.peptide.peptide}")
-            logger.debug(f"Unmodified peptide_seq: {peptide_seq}")
-            logger.debug(f"Candidate mod sites: {cand_mod_sites}")
-
-            # Get the number of modification sites in the original peptide
-            num_rps = len(
-                [
-                    m
-                    for m in self.mod_coord_map.values()
-                    if abs(m - PHOSPHO_MOD_MASS) < 0.01
-                ]
-            )
-            logger.debug(f"num_rps calculated: {num_rps}")
-
-            if num_rps == 0:
-                logger.debug("No phosphorylation modifications found in peptide")
-                return []
-
-            # Generate all possible modification site combinations
-            real_perms = []
-
-            # Generate all possible modification site combinations
-            for sites in combinations(cand_mod_sites, num_rps):
-                # Create real sequence: modification sites represented by lowercase letters
-                mod_pep = ""
-                if NTERM_MOD in self.mod_coord_map:
-                    mod_pep = "["
-
-                for i, aa in enumerate(peptide_seq):
-                    aa_lower = aa.lower()
-                    if i in sites:  # Sites that need modification
-                        mod_pep += aa_lower
-                    elif i in self.non_target_mods:
-                        mod_pep += aa_lower
-                    else:
-                        mod_pep += aa_lower.upper()
-
-                if CTERM_MOD in self.mod_coord_map:
-                    mod_pep += "]"
-
-                # Avoid duplicates
-                if mod_pep not in [x[0] for x in real_perms]:
-                    real_perms.append((mod_pep, list(sites)))
-
-            logger.debug(f"Generated {len(real_perms)} real permutations")
-            for perm, sites in real_perms:
-                logger.debug(f"  Real permutation: {perm} with sites: {sites}")
-            return real_perms
-        except Exception as e:
-            logger.error(f"Error generating real permutations: {str(e)}")
-            return []
-
-    def generate_decoy_permutations(self) -> List[Tuple[str, List[int]]]:
-        """
-        Generate decoy sequence permutations at non-STY sites
-        Returns:
-            List[Tuple[str, List[int]]]: List of decoy sequences and modification sites
-        """
-        try:
-            # Get unmodified peptide sequence
-            peptide_seq = self.remove_modifications(
-                self.peptide.get_unmodified_sequence()
-            )
-
-            # Extract target amino acids from target_modifications
-            target_modifications = self.config.get("target_modifications", [])
-            target_amino_acids = extract_target_amino_acids(target_modifications)
-
-            # Find non-target amino acid sites as decoy modification sites
-            cand_mod_sites = []
-            for i, aa in enumerate(peptide_seq):
-                if aa not in target_amino_acids:  # Non-target amino acid sites
-                    cand_mod_sites.append(i)
-
-            if not cand_mod_sites:
-                logger.debug(
-                    "No non-target amino acid sites available for decoy generation"
-                )
-                return []
-
-            # Calculate the number of modifications in the original peptide
-            num_mods = len(
-                [
-                    m
-                    for m in self.mod_coord_map.values()
-                    if abs(m - PHOSPHO_MOD_MASS) < 0.01
-                ]
-            )
-            if num_mods == 0:
-                logger.debug("No phosphorylation modifications found in peptide")
-                return []
-
-            # Generate all possible modification site combinations
-            decoy_perms = []
-
-            combos = list(combinations(cand_mod_sites, num_mods))
-            random.shuffle(combos)
-
-            # No limit on decoy count, use all possible combinations
-            max_decoys = len(combos)
-
-            for sites in islice(combos, max_decoys):
-                # Create decoy sequence: decoy sites represented by decoy symbols
-                mod_pep = ""
-                for i, aa in enumerate(peptide_seq):
-                    if i in sites:  # Sites that need modification
-                        decoy_char = get_decoy_symbol(aa)  # Use decoy symbol
-                        mod_pep += decoy_char
-                    else:
-                        mod_pep += (
-                            aa.upper()
-                        )  # Non-modification sites use uppercase letters
-
-<<<<<<< HEAD
-                # Check if it's a valid decoy sequence
-=======
-                # Check if it"s a valid decoy sequence
->>>>>>> 12fc1c9d
-                if self._is_valid_decoy_sequence(mod_pep):
-                    decoy_perms.append((mod_pep, list(sites)))
-
-            logger.debug(f"Generated {len(decoy_perms)} decoy permutations")
-            for perm, sites in decoy_perms:
-                logger.debug(f"  Decoy permutation: {perm} with sites: {sites}")
-            return decoy_perms
-        except Exception as e:
-            logger.error(f"Error generating decoy permutations: {str(e)}")
-            return []
-
-    def _is_valid_decoy_sequence(self, sequence: str) -> bool:
-        """
-        Check if the sequence is a valid decoy sequence
-
-        Args:
-            sequence: Sequence to check
-
-        Returns:
-            bool: Returns True if it"s a valid decoy sequence
-        """
-        try:
-            # Check if it contains decoy amino acid symbols
-            for aa in sequence:
-                if aa in DECOY_AA_MAP:
-                    return True
-
-            return False
-
-        except Exception as e:
-            logger.error(f"Error validating decoy sequence: {str(e)}")
-            return False
-
-    def _match_peaks(self, perm: str, tolerance: float) -> List[Dict[str, Any]]:
-        """
-        Match peaks in the spectrum to theoretical fragment ions.
-        Now delegates to Peptide.match_peaks for consistency.
-
-        Args:
-            perm: Peptide permutation string
-            tolerance: Mass tolerance for matching
-
-        Returns:
-            List of matched peaks
-        """
-        # Create temporary Peptide object
-
-        # Get modification site mapping
-        mod_map = self._get_mod_map(perm)
-
-        # Use the input sequence directly, no format conversion needed
-        # Because generate_real_permutations now generates correct lowercase format
-        processed_perm = perm
-
-        # Create temporary Peptide object and initialize
-        temp_peptide = Peptide(processed_perm, self.config, charge=self.charge)
-        temp_peptide.mod_pos_map = mod_map
-        temp_peptide.build_ion_ladders()  # Build ion ladders
-
-        # Temporarily modify configuration to use input tolerance
-        original_tolerance = self.config.get("fragment_mass_tolerance", 0.1)
-        temp_config = self.config.copy()
-        temp_config["fragment_mass_tolerance"] = tolerance
-
-<<<<<<< HEAD
-        # Call Peptide's match_peaks method with modified configuration
-=======
-        # Call Peptide"s match_peaks method with modified configuration
->>>>>>> 12fc1c9d
-        matched_peaks = temp_peptide.match_peaks(self.spectrum, temp_config)
-
-        # Clean up temporary object
-        temp_peptide = None
-
-        return matched_peaks
-
-    def is_decoy_permutation(self, sequence: str) -> bool:
-        """
-        Determine if the sequence is a decoy sequence
-
-        Args:
-            sequence: Peptide sequence
-
-        Returns:
-            bool: Whether it"s a decoy sequence
-        """
-        # Check if the sequence contains decoy marker characters
-        decoy_chars = set("@#$%^&*()_+{}|:\"<>?~`-=[]\\;',./")
-        return any(char in decoy_chars for char in sequence)
-
-    @property
-    def charge(self):
-        """
-        Get charge state
-        """
-        return getattr(self.peptide, "charge", None)
-
-    def generate_permutations(self, run_number: int) -> None:
-        """
-        Generate permutations, control whether to include decoy based on run number
-
-        Args:
-            run_number: Run number (0: include decoy, 1: only include real sequences)
-        """
-        logger.debug(
-            f"Generating permutations for PSM {self.scan_num}, run number: {run_number}"
-        )
-
-        # Clear previous permutations
-        self.pos_permutation_score_map = {}
-        self.neg_permutation_score_map = {}
-
-        # Generate real sequence permutations
-        real_perms = self.generate_real_permutations()
-        for perm, mod_positions in real_perms:
-            self.pos_permutation_score_map[perm] = 0.0
-
-        # Decide whether to generate decoy permutations based on run number
-        if not self.is_unambiguous and run_number == 0:
-            # First iteration: generate decoy permutations for FLR estimation
-            decoy_perms = self.generate_decoy_permutations()
-            for perm, mod_positions in decoy_perms:
-                self.neg_permutation_score_map[perm] = 0.0
-            logger.debug(
-                f"PSM {self.scan_num} generated {len(self.pos_permutation_score_map)} real permutations and {len(self.neg_permutation_score_map)} decoy permutations"
-            )
-        else:
-            # Second iteration or unambiguous PSM: only generate real permutations
-            logger.debug(
-                f"PSM {self.scan_num} generated {len(self.pos_permutation_score_map)} real permutations (no decoy)"
-            )
-
-    def update_peptide_id(self) -> None:
-        """
-        Update peptide identification data, write FLR calculation results to original peptide_hit object
-
-        This method will:
-        1. Update peptide_hit score to delta_score
-        2. Add FLR-related metadata
-        3. Update hits in peptide_id
-        """
-        if not hasattr(self, "peptide_hit") or not hasattr(self, "peptide_id"):
-            logger.warning(
-                "PSM does not have original peptide_hit or peptide_id data, cannot update"
-            )
-            return
-
-        try:
-            # Update peptide_hit score to delta_score
-            self.peptide_hit.setScore(self.delta_score)
-
-            # Add FLR-related metadata
-            self.peptide_hit.setMetaValue("Luciphor_delta_score", self.delta_score)
-            self.peptide_hit.setMetaValue(
-                "target_decoy", "decoy" if self.is_decoy else "target"
-            )
-
-            # Add search_engine_sequence information
-            # This should be the original sequence from the search engine
-            if hasattr(self, "search_engine_sequence"):
-                self.peptide_hit.setMetaValue(
-                    "search_engine_sequence", self.search_engine_sequence
-                )
-            else:
-                # If not available, use the original peptide sequence
-                self.peptide_hit.setMetaValue(
-                    "search_engine_sequence", self.peptide.peptide
-                )
-
-            self.peptide_hit.setMetaValue(
-                "Luciphor_pep_score", self.psm_score
-            )  # Use psm_score as pep_score
-            self.peptide_hit.setMetaValue("Luciphor_global_flr", self.global_flr)
-            self.peptide_hit.setMetaValue("Luciphor_local_flr", self.local_flr)
-
-            # Update peptide_id score type and attributes
-            self.peptide_id.setScoreType("Luciphor_delta_score")
-            self.peptide_id.setHigherScoreBetter(True)
-            self.peptide_id.setSignificanceThreshold(0.0)
-
-            # Update hits in peptide_id
-            hits = self.peptide_id.getHits()
-            for i in range(len(hits)):
-                if hits[i].getSequence().toString() == self.peptide.peptide:
-                    hits[i] = self.peptide_hit
-                    break
-
-            self.peptide_id.setHits(hits)
-
-            logger.debug(
-                f"Updated peptide identification data for PSM {self.scan_num}, delta_score: {self.delta_score:.6f}, global_flr: {self.global_flr:.6f}, local_flr: {self.local_flr:.6f}"
-            )
-
-        except Exception as e:
-            logger.error(
-                f"Error updating peptide identification data for PSM {self.scan_num}: {str(e)}"
-            )
-            raise
-
-    def convert_sequence_to_standard_format(self, sequence: str) -> str:
-        """
-        Convert sequence from lowercase modification format to standard (Phospho) format
-
-        Args:
-            sequence: Sequence with lowercase letters indicating modifications
-
-        Returns:
-            str: Sequence in standard format with (Phospho) modifications
-        """
-        try:
-            if not sequence:
-                return sequence
-
-            result = ""
-            i = 0
-            while i < len(sequence):
-                if sequence[i].islower() and sequence[i].upper() in ["S", "T", "Y"]:
-                    # Convert lowercase to uppercase and add (Phospho)
-                    result += sequence[i].upper() + "(Phospho)"
-                elif sequence[i].islower() and sequence[i].upper() in [
-                    "M",
-                    "W",
-                    "F",
-                    "Y",
-                ]:
-                    # Convert lowercase to uppercase and add (Oxidation)
-                    result += sequence[i].upper() + "(Oxidation)"
-                else:
-                    result += sequence[i]
-                i += 1
-
-            return result
-        except Exception as e:
-            logger.error(f"Error converting sequence format: {str(e)}")
-            return sequence
-
-    def get_best_sequence(self, include_decoys: bool = True) -> str:
-        """
-        Get the best scoring sequence from permutations
-
-        Args:
-            include_decoys: Whether to include decoy permutations (True: first round calculation, False: second round calculation)
-
-        Returns:
-            str: The best scoring sequence, or original sequence if no permutations available
-        """
-        try:
-            # Get scores for all real permutations
-            real_scores = list(self.pos_permutation_score_map.values())
-
-            if len(real_scores) == 0:
-                logger.debug(
-                    f"PSM {self.scan_num} has no real permutation scores, returning original sequence"
-                )
-                return self.peptide.peptide
-
-            # Find the best scoring real permutation
-            best_real_perm = max(
-                self.pos_permutation_score_map.items(), key=lambda x: x[1]
-            )
-            best_real_score = best_real_perm[1]
-
-            if include_decoys and len(self.neg_permutation_score_map) > 0:
-                # Check if any decoy permutation has higher score
-                best_decoy_perm = max(
-                    self.neg_permutation_score_map.items(), key=lambda x: x[1]
-                )
-                best_decoy_score = best_decoy_perm[1]
-
-                if best_decoy_score > best_real_score:
-                    logger.debug(
-                        f"PSM {self.scan_num} best sequence is decoy: {best_decoy_perm[0]} (score: {best_decoy_score:.6f})"
-                    )
-                    return self.convert_sequence_to_standard_format(best_decoy_perm[0])
-                else:
-                    logger.debug(
-                        f"PSM {self.scan_num} best sequence is real: {best_real_perm[0]} (score: {best_real_score:.6f})"
-                    )
-                    return self.convert_sequence_to_standard_format(best_real_perm[0])
-            else:
-                logger.debug(
-                    f"PSM {self.scan_num} best sequence is real: {best_real_perm[0]} (score: {best_real_score:.6f})"
-                )
-                return self.convert_sequence_to_standard_format(best_real_perm[0])
-
-        except Exception as e:
-            logger.error(
-                f"Error getting best sequence for PSM {self.scan_num}: {str(e)}"
-            )
-            return self.peptide.peptide
-
-    def calculate_delta_score(self, include_decoys: bool = True) -> None:
-        """
-        Calculate delta score based on permutation scores
-
-        Args:
-            include_decoys: Whether to include decoy permutations (True: first round calculation, False: second round calculation)
-
-
-        """
-        try:
-            # Get scores for all real permutations
-            real_scores = list(self.pos_permutation_score_map.values())
-
-            if len(real_scores) == 0:
-                logger.debug(
-                    f"PSM {self.scan_num} has no real permutation scores, setting delta_score to 0"
-                )
-                self.delta_score = 0.0
-                return
-
-            real_scores.sort(reverse=True)
-
-            # For unambiguous cases, delta_score should equal the top real score
-            if self.is_unambiguous:
-                top_score = real_scores[0]
-                self.delta_score = top_score
-                self.psm_score = top_score
-                logger.debug(
-                    f"PSM {self.scan_num} unambiguous: setting delta_score = top real score {top_score:.6f}"
-                )
-                return
-
-            if include_decoys and len(self.neg_permutation_score_map) > 0:
-                all_scores = real_scores + list(self.neg_permutation_score_map.values())
-                all_scores.sort(reverse=True)
-
-                if len(all_scores) == 1:
-                    # Only one permutation overall: treat as unambiguous
-                    self.delta_score = all_scores[0]
-                    self.psm_score = all_scores[0]
-                    logger.debug(
-                        f"PSM {self.scan_num} single permutation overall: delta_score = {self.delta_score:.6f}"
-                    )
-                else:
-                    top_score = all_scores[0]
-                    second_score = all_scores[1]
-                    self.delta_score = top_score - second_score
-                    logger.debug(
-                        f"PSM {self.scan_num} first round delta_score (including decoys): {top_score:.6f} - {second_score:.6f} = {self.delta_score:.6f}"
-                    )
-            else:
-                if len(real_scores) == 1:
-                    # Only one real permutation: treat as unambiguous
-                    self.delta_score = real_scores[0]
-                    self.psm_score = real_scores[0]
-                    logger.debug(
-                        f"PSM {self.scan_num} single real permutation: delta_score = {self.delta_score:.6f}"
-                    )
-                else:
-                    top_score = real_scores[0]
-                    second_score = real_scores[1]
-                    self.delta_score = top_score - second_score
-                    logger.debug(
-                        f"PSM {self.scan_num} second round delta_score (real permutations only): {top_score:.6f} - {second_score:.6f} = {self.delta_score:.6f}"
-                    )
-
-        except Exception as e:
-            logger.error(
-                f"Error calculating delta_score for PSM {self.scan_num}: {str(e)}"
-            )
-            self.delta_score = 0.0
+"""
+PSM (Peptide-Spectrum Match) module.
+
+This module contains the PSM class for handling peptide-spectrum matches.
+"""
+
+import logging
+import math
+from typing import Dict, List, Optional, Tuple, Set, Any, Union
+import os
+from itertools import combinations, islice
+import random
+import re
+
+import numpy as np
+import pyopenms
+from pyopenms import AASequence, ResidueModification
+
+from .constants import (
+    NTERM_MOD,
+    CTERM_MOD,
+    AA_MASSES,
+    DECOY_AA_MAP,
+    AA_DECOY_MAP,
+    NEUTRAL_LOSSES,
+    MIN_DELTA_SCORE,
+    PROTON_MASS,
+    WATER_MASS,
+    DECOY_AMINO_ACIDS,
+    PHOSPHO_MOD_MASS,
+    OXIDATION_MASS,
+)
+from .peak import Peak
+from .peptide import Peptide, extract_target_amino_acids
+from .spectrum import Spectrum
+from .flr import FLRCalculator
+from .globals import get_decoy_symbol
+
+logger = logging.getLogger(__name__)
+
+
+class PSM:
+    """
+    Class representing a peptide-spectrum match.
+    """
+
+    def __init__(
+        self,
+        peptide: Peptide,
+        spectrum_source: Union[str, Dict, Spectrum],
+        scan_num: Optional[int] = None,
+        config: Dict = None,
+    ):
+        """
+        Initialize PSM.
+
+        Args:
+            peptide: Peptide object
+            spectrum_source: Either a path to spectrum file (str), a spectrum dictionary, or a Spectrum object
+            scan_num: Scan number (required if spectrum_source is a file path)
+            config: Configuration dictionary
+        """
+        self.peptide = peptide
+        self.config = config or {}
+        self.scan_num = scan_num
+
+        # Score related
+        self.delta_score = 0.0
+        self.psm_score = 0.0  # Original search engine score
+        self.score = 0.0  # Luciphor score
+        self.global_flr = 1.0  # Global false localization rate
+        self.local_flr = 1.0  # Local false localization rate
+        self.is_decoy = False
+
+        # Permutation related
+        self.pos_permutation_score_map = {}
+        self.neg_permutation_score_map = {}
+        self.score1_pep = None
+        self.score2_pep = None
+
+        # Flags
+        self.is_keeper = False
+        self.use_for_model = False
+        self.is_unambiguous = False  # Add is_unambiguous attribute
+
+        # Modification related
+        self.mod_coord_map = {}  # Modification site -> mass
+        self.non_target_mods = {}  # Non-target modifications
+        self.mod_sites = []
+        self.mod_masses = []
+        self.target_mod_map = {}  # Add target_mod_map
+        self.mod_pos_map = {}  # Initialize mod_pos_map
+        self._init_modifications()
+
+        # Process spectrum data
+        if isinstance(spectrum_source, str):
+            self.spectrum_file = spectrum_source
+            self.spectrum = None
+            if scan_num is None:
+                raise ValueError(
+                    "scan_num is required when spectrum_source is a file path"
+                )
+            self._load_spectrum()
+        elif isinstance(spectrum_source, dict):
+            self.spectrum_file = None
+            # Create Spectrum object from dictionary
+            self.spectrum = Spectrum(
+                mz_array=spectrum_source.get("mz"),
+                intensity_array=spectrum_source.get("intensities"),
+            )
+            self.spectrum_native_id = spectrum_source.get("native_id", None)
+            self.spectrum_rt = spectrum_source.get("rt", None)
+            if not self.spectrum.is_empty():
+                # Process spectrum data
+                if self.config.get("reduce_nl", False):
+                    self._reduce_nl_peak()
+                # Normalize spectrum intensity
+                self.spectrum.median_normalize_spectra()
+        else:
+            self.spectrum_file = None
+            self.spectrum = spectrum_source
+            if not self.spectrum.is_empty():
+                # Process spectrum data
+                if self.config.get("reduce_nl", False):
+                    self._reduce_nl_peak()
+                # Normalize spectrum intensity
+                self.spectrum.median_normalize_spectra()
+
+        # FLR calculator will be passed from external, not initialized here
+        self.flr_calculator = None
+
+    @classmethod
+    def from_peptide_id(cls, peptide_id, peptide_hit, spectrum, config: Dict = None):
+        """
+        Create PSM object from peptide_id and peptide_hit
+
+        Args:
+            peptide_id: PeptideIdentification object
+            peptide_hit: PeptideHit object
+            spectrum: Spectrum object
+            config: Configuration dictionary
+
+        Returns:
+            PSM object
+        """
+        # Get sequence and charge from peptide_hit
+        sequence = peptide_hit.getSequence().toString()
+        charge = peptide_hit.getCharge()
+        score = peptide_hit.getScore()
+
+        # Create Peptide object
+        peptide = Peptide(sequence, config, charge=charge)
+
+        # Create PSM object
+        psm = cls(peptide, spectrum, config=config)
+        psm.psm_score = score
+
+        # Save original peptide identification data
+        psm.peptide_id = peptide_id
+        psm.peptide_hit = peptide_hit
+
+        # Store search_engine_sequence for later use in idXML output
+        psm.search_engine_sequence = sequence
+
+        return psm
+
+    def _load_spectrum(self) -> None:
+        """Load spectrum data from file"""
+        if not os.path.exists(self.spectrum_file):
+            logger.error(f"Spectrum file not found: {self.spectrum_file}")
+            return
+
+        try:
+            # Determine format based on file extension
+            file_format = self.spectrum_file.lower().split(".")[-1]
+
+            # Read spectrum
+            self.spectrum = Spectrum.from_file(
+                self.spectrum_file, self.scan_num, file_format
+            )
+
+            if self.spectrum.is_empty():
+                logger.warning(f"No spectrum data found for scan {self.scan_num}")
+            else:
+                logger.debug(f"Loaded spectrum with {self.spectrum.N} peaks")
+
+                # Process spectrum data
+                if self.config.get("reduce_nl", False):
+                    self._reduce_nl_peak()
+
+                # Normalize spectrum intensity
+                self.spectrum.median_normalize_spectra()
+
+        except Exception as e:
+            logger.error(f"Error loading spectrum: {str(e)}")
+            self.spectrum = Spectrum()
+
+    def _reduce_nl_peak(self) -> None:
+        """Reduce neutral loss peak intensity"""
+        if self.spectrum is None or self.spectrum.is_empty():
+            return
+
+        try:
+            # Calculate neutral loss mass of precursor ion
+            precursor_mass = self.peptide.get_precursor_mass()
+            nl_mass = self.config.get("neutral_loss_mass", 0.0)
+
+            if nl_mass > 0:
+                # Find neutral loss peak in spectrum
+                nl_mz = precursor_mass - nl_mass
+                for i in range(self.spectrum.N):
+                    if abs(self.spectrum.mz[i] - nl_mz) < 0.5:  # Use 0.5 Da window
+                        # Reduce intensity to 10% of original
+                        self.spectrum.raw_intensity[i] *= 0.1
+
+                # Recalculate relative intensity
+                self.spectrum.calc_relative_intensity()
+
+        except Exception as e:
+            logger.error(f"Error reducing neutral loss peak: {str(e)}")
+
+    def _init_modifications(self):
+        """Initialize modification information."""
+        try:
+            # Get the peptide sequence
+            seq = self.peptide.peptide
+
+            # Initialize modification maps
+            self.mod_coord_map = {}
+            self.non_target_mods = {}
+            self.target_mod_map = {}  # Initialize target_mod_map
+            self.mod_pos_map = {}  # Initialize mod_pos_map
+
+            # Initialize target_mod_map, add S, T, Y as target modification sites
+            self.target_mod_map = {"S": True, "T": True, "Y": True}
+
+            # Process N-terminal modifications
+            if seq.startswith("["):
+                self.mod_coord_map[NTERM_MOD] = 0.0
+                self.mod_pos_map[NTERM_MOD] = (
+                    0.0  # Add N-terminal modification position
+                )
+                seq = seq[1:]
+
+            # Process C-terminal modifications
+            if seq.endswith("]"):
+                self.mod_coord_map[CTERM_MOD] = 0.0
+                self.mod_pos_map[CTERM_MOD] = len(
+                    seq
+                )  # Add C-terminal modification position
+                seq = seq[:-1]
+
+            # Process internal modifications - use same logic as Peptide class
+            mod_pep_pos = ""  # Used to track modified peptide length
+            i = 0
+            while i < len(seq):
+                if i + 9 <= len(seq) and seq[i : i + 9] == "(Phospho)":
+                    if len(mod_pep_pos) > 0:
+                        pos = len(mod_pep_pos) - 1
+                        self.mod_coord_map[pos] = PHOSPHO_MOD_MASS
+                        self.mod_pos_map[pos] = PHOSPHO_MOD_MASS
+                    i += 9
+                elif i + 14 <= len(seq) and seq[i : i + 14] == "(PhosphoDecoy)":
+                    # Treat PhosphoDecoy as phosphorylation modification
+                    if len(mod_pep_pos) > 0:
+                        pos = len(mod_pep_pos) - 1
+                        self.mod_coord_map[pos] = PHOSPHO_MOD_MASS
+                        self.mod_pos_map[pos] = PHOSPHO_MOD_MASS
+                    i += 14
+                elif i + 11 <= len(seq) and seq[i : i + 11] == "(Oxidation)":
+                    if len(mod_pep_pos) > 0:
+                        pos = len(mod_pep_pos) - 1
+                        self.mod_coord_map[pos] = OXIDATION_MASS
+                        self.mod_pos_map[pos] = OXIDATION_MASS
+                        self.non_target_mods[pos] = mod_pep_pos[-1].lower()
+                    i += 11
+                else:
+                    mod_pep_pos += seq[i]
+                    i += 1
+
+            # Update the peptide sequence
+            self.peptide_sequence = self.peptide.get_unmodified_sequence()
+
+        except Exception as e:
+            logger.error(f"Error initializing modification information: {str(e)}")
+            raise
+
+    def _extract_scan_number(self, spectrum_data: Dict) -> int:
+        """
+        Extract scan number from spectrum data.
+
+        Args:
+            spectrum_data: Spectrum data dictionary
+
+        Returns:
+            Scan number
+        """
+        try:
+            # Try to extract scan number from spectrum ID
+            spectrum_id = spectrum_data.get("native_id", "")
+            if "scan=" in spectrum_id:
+                scan_str = spectrum_id.split("scan=")[1].split()[0]
+                return int(scan_str)
+            elif "index=" in spectrum_id:
+                scan_str = spectrum_id.split("index=")[1].split()[0]
+                return int(scan_str)
+            else:
+                logger.warning(
+                    f"Could not extract scan number from spectrum ID: {spectrum_id}"
+                )
+                return 0
+        except Exception as e:
+            logger.error(f"Error extracting scan number: {str(e)}")
+            return 0
+
+    def _get_modified_peptide(self) -> str:
+        """
+        Get modified peptide string.
+
+        Returns:
+            Modified peptide string
+        """
+        try:
+            # Create AASequence
+            seq = AASequence()
+
+            # Get peptide sequence
+            peptide_seq = self.peptide.peptide
+
+            # Add amino acids and modifications
+            i = 0
+            while i < len(peptide_seq):
+                if peptide_seq[i : i + 9] == "(Phospho)":
+                    # Add phosphorylation modification
+                    mod = ResidueModification()
+                    mod.setMonoMass(79.966331)
+                    seq.setModification(i - 1, mod)
+                    i += 9
+                elif peptide_seq[i : i + 14] == "(PhosphoDecoy)":
+                    # Add decoy phosphorylation modification (treat as phosphorylation)
+                    mod = ResidueModification()
+                    mod.setMonoMass(79.966331)
+                    seq.setModification(i - 1, mod)
+                    i += 14
+                elif peptide_seq[i : i + 9] == "(Oxidation)":
+                    # Add oxidation modification
+                    mod = ResidueModification()
+                    mod.setMonoMass(15.994915)
+                    seq.setModification(i - 1, mod)
+                    i += 9
+                else:
+                    # Add amino acid
+                    seq += peptide_seq[i]
+                    i += 1
+
+            return seq.toString()
+        except Exception as e:
+            logger.error(f"Error creating modified peptide: {str(e)}")
+            return self.peptide.peptide
+
+    def process(self, config: Optional[Dict] = None, round_number: int = 0) -> None:
+        """
+        Process PSM and calculate scores.
+
+        Args:
+            config: Optional configuration dictionary
+            round_number: Calculation round (0: first round includes decoys, 1: second round only real permutations)
+        """
+        # Update config if provided
+        if config:
+            self.config.update(config)
+
+        # Skip if no phosphorylation (including PhosphoDecoy)
+        if (
+            "(Phospho)" not in self.peptide.peptide
+            and "(PhosphoDecoy)" not in self.peptide.peptide
+        ):
+            self.is_keeper = False
+            self.use_for_model = False
+            self.psm_score = -1.0
+            self.delta_score = -1.0
+            logger.debug(f"Skipping non-phosphorylated peptide: {self.peptide.peptide}")
+            return
+
+        # Check spectrum data
+        if self.spectrum is None or self.spectrum.is_empty():
+            logger.warning("No valid spectrum data available")
+            self.psm_score = 0.0
+            self.delta_score = 0.0
+            return
+
+        # Calculate number of potential PTM sites
+        # Extract target amino acids from target_modifications
+        target_modifications = self.config.get("target_modifications", [])
+        target_amino_acids = extract_target_amino_acids(target_modifications)
+
+        potential_ptm_sites = sum(
+            1 for aa in self.peptide.peptide if aa in target_amino_acids
+        )
+        reported_ptm_sites = self.peptide.peptide.count(
+            "(Phospho)"
+        ) + self.peptide.peptide.count("(PhosphoDecoy)")
+
+        # Set is_unambiguous flag
+        self.is_unambiguous = potential_ptm_sites == reported_ptm_sites
+
+        # Set is_keeper and use_for_model
+        keeping_score = 0
+
+        # Check potential PTM sites > 0
+        if potential_ptm_sites > 0:
+            keeping_score += 1
+
+        # Check reported PTM sites > 0
+        if reported_ptm_sites > 0:
+            keeping_score += 1
+
+        # Check score >= scoring threshold
+        score_threshold = self.config.get("scoring_threshold", 0.9)
+        if self.psm_score >= score_threshold:
+            keeping_score += 1
+
+        # Check charge <= max charge state
+        max_charge_state = self.config.get("max_charge_state", 5)
+        if self.charge <= max_charge_state:
+            keeping_score += 1
+
+        # Check peptide length <= max peptide length
+        max_pep_len = self.config.get("max_pep_len", 50)
+        if len(self.peptide.peptide) <= max_pep_len:
+            keeping_score += 1
+
+        # Set is_keeper
+        if keeping_score == 5:
+            self.is_keeper = True
+
+        # Set use_for_model
+        modeling_threshold = self.config.get("modeling_score_threshold", 0.95)
+        if self.is_keeper and (self.psm_score >= modeling_threshold):
+            self.use_for_model = True
+        else:
+            self.use_for_model = False
+
+        # Generate permutations based on round number
+        self.generate_permutations(run_number=round_number)
+
+        # Score permutations
+        model = self.config.get("model", None)
+        if model is None and round_number == 0:
+            logger.warning("No model provided for scoring")
+            self.psm_score = 0.0
+            self.delta_score = 0.0
+            return
+
+        # Check model status
+        logger.debug(f"Model type: {type(model)}")
+        if hasattr(model, "charge_models"):
+            logger.debug(f"Available charge models: {list(model.charge_models.keys())}")
+
+        # Add more debug information
+        logger.debug(f"Processing PSM with charge: {self.charge}")
+        logger.debug(f"Peptide sequence: {self.peptide.peptide}")
+        logger.debug(f"Number of permutations: {len(self.pos_permutation_score_map)}")
+
+        self.score_permutations(model)
+
+        # Calculate delta score, decide whether to include decoys based on round
+        include_decoys = round_number == 0
+        self.calculate_delta_score(include_decoys=include_decoys)
+
+        # Calculate FLR, only using PSM's deltaScore
+        if (
+            hasattr(self, "flr_calculator")
+            and self.flr_calculator is not None
+            and round_number == 0
+        ):
+            # Only add current PSM's deltaScore
+            if self.delta_score > self.flr_calculator.min_delta_score:
+                self.flr_calculator.add_psm(self.delta_score, self.is_decoy)
+                logger.debug(
+                    f"Added PSM to FLR calculator - delta_score: {self.delta_score:.6f}, is_decoy: {self.is_decoy}"
+                )
+            else:
+                logger.debug(
+                    f"PSM delta_score {self.delta_score:.6f} <= {self.flr_calculator.min_delta_score}, skipping FLR calculation"
+                )
+
+            # Note: FLR calculation should be performed uniformly after all PSMs are processed, not calculated separately for each PSM
+            # Here we just add PSM to FLR calculator, actual FLR calculation is done in core.py
+        else:
+            if round_number == 1:
+                # Second round calculation: FLR values will be assigned later through mapping relationship
+                pass
+            else:
+                self.global_flr = 1.0
+                self.local_flr = 1.0
+
+        # Save final scores - use values already calculated in score_permutations
+        # Only recalculate if score_permutations didn"t calculate successfully
+        if self.delta_score == 0.0 and self.psm_score == 0.0:
+            real_scores = list(self.pos_permutation_score_map.values())
+            if real_scores:
+                sorted_real = sorted(real_scores, reverse=True)
+                self.psm_score = sorted_real[0]
+                self.delta_score = (
+                    sorted_real[0] - sorted_real[1]
+                    if len(sorted_real) > 1
+                    else sorted_real[0]
+                )
+            else:
+                self.psm_score = 0.0
+                self.delta_score = 0.0
+        self.score = self.delta_score
+        logger.debug(
+            f"PSM processing completed (round {round_number}) - Delta Score: {self.delta_score}, PepScore: {self.psm_score}"
+        )
+
+    def process_round2(self, flr_calculator) -> None:
+        """
+        Second round processing: recalculate delta score excluding decoys, and use first round FLR mapping relationship
+
+        Args:
+            flr_calculator: FLR calculator obtained from first round calculation, containing delta score to FLR mapping relationship
+        """
+        logger.debug(f"Second round processing PSM: {self.peptide.peptide}")
+
+        # Regenerate permutations (only including real permutations)
+        self.generate_permutations(run_number=1)
+
+        # Rescore permutations
+        model = self.config.get("model", None)
+        self.score_permutations(model)
+
+        # Recalculate delta score (excluding decoys)
+        self.calculate_delta_score(include_decoys=False)
+
+        # Use first round FLR mapping relationship to assign FLR values
+        if flr_calculator and hasattr(flr_calculator, "find_closest_flr"):
+            if self.delta_score > flr_calculator.min_delta_score:
+                global_flr, local_flr = flr_calculator.find_closest_flr(
+                    self.delta_score
+                )
+                self.global_flr = global_flr
+                self.local_flr = local_flr
+            else:
+                # For PSMs with delta_score <= min_delta_score, set default values
+                self.global_flr = 1.0
+                self.local_flr = 1.0
+        else:
+            # If no FLR calculator, set default values
+            self.global_flr = 1.0
+            self.local_flr = 1.0
+
+        logger.debug(
+            f"Second round processing completed - Delta Score: {self.delta_score:.6f}, Global FLR: {self.global_flr:.6f}, Local FLR: {self.local_flr:.6f}"
+        )
+
+    def generate_permutations_stage2(self) -> None:
+        """
+        Second stage permutation generation: only generate real permutations, not decoy permutations
+        """
+        logger.debug(f"Second stage generating permutations for PSM {self.scan_num}")
+
+        # Clear previous permutations
+        self.pos_permutation_score_map.clear()
+        self.neg_permutation_score_map.clear()
+
+        # Only generate real permutations
+        real_permutations = self.generate_real_permutations()
+
+        logger.debug(
+            f"Second stage generated {len(real_permutations)} real permutations"
+        )
+
+        # Store real permutations (don't generate decoy permutations)
+        for perm, sites in real_permutations:
+            self.pos_permutation_score_map[perm] = (
+                0.0  # Score will be calculated in scoring stage
+            )
+
+    def _validate_permutation(self, perm: str) -> bool:
+        """
+        Validate permutation validity
+
+        Args:
+            perm: Permutation string
+
+        Returns:
+            bool: Whether the permutation is valid
+        """
+        try:
+            # Get unmodified sequence length
+            def get_unmodified_length(seq: str) -> int:
+                length = 0
+                i = 0
+                while i < len(seq):
+                    if seq[i : i + 9] == "(Phospho)":
+                        i += 9
+                    elif seq[i : i + 14] == "(PhosphoDecoy)":
+                        i += 14
+                    elif seq[i : i + 11] == "(Oxidation)":
+                        i += 11
+                    else:
+                        length += 1
+                        i += 1
+                return length
+
+            # Check if unmodified sequence length is correct
+            perm_unmod_len = get_unmodified_length(perm)
+            orig_unmod_len = get_unmodified_length(self.peptide.peptide)
+
+            if perm_unmod_len != orig_unmod_len:
+                logger.debug(
+                    f"Unmodified sequence length mismatch: {perm_unmod_len} != {orig_unmod_len}"
+                )
+                return False
+
+            # Check if modification site count is correct
+            phospho_count = perm.count("(Phospho)")
+            decoy_count = sum(1 for c in perm if c in DECOY_AA_MAP)
+            # Expected total phospho-like sites include both target and decoy phospho markers
+            expected_count = self.peptide.peptide.count(
+                "(Phospho)"
+            ) + self.peptide.peptide.count("(PhosphoDecoy)")
+
+            if phospho_count + decoy_count != expected_count:
+                logger.debug(
+                    f"Phosphorylation count mismatch: {phospho_count + decoy_count} != {expected_count}"
+                )
+                return False
+
+            return True
+        except Exception as e:
+            logger.error(f"Error validating permutation {perm}: {str(e)}")
+            return False
+
+    def score_permutations(self, model: Optional[object]) -> None:
+        """
+        Score all permutations of the peptide sequence
+
+        Args:
+            model: Optional scoring model
+        """
+        try:
+            # Get all permutations from pos_permutation_score_map and neg_permutation_score_map
+            all_perms = list(self.pos_permutation_score_map.keys()) + list(
+                self.neg_permutation_score_map.keys()
+            )
+            base_tolerance = self.config.get(
+                "fragment_mass_tolerance", 0.1
+            )  # Read from config, default 0.1
+
+            # Score each permutation
+            for perm in all_perms:
+                # Check if it"s a decoy sequence
+                is_decoy = self._is_decoy_sequence(perm)
+
+                if is_decoy:
+                    tolerance = base_tolerance * 2.0  # decoyPadding = 2.0
+                else:
+                    tolerance = base_tolerance
+
+                # Calculate score
+                final_score = 0.0
+                matched_peaks = self._match_peaks(perm, tolerance)
+
+                # Get charge model
+                charge_model = model.get_charge_model(self.charge) if model else None
+
+                if charge_model is None:
+                    logger.debug(f"No charge model found for charge {self.charge}")
+                    continue
+
+                # Calculate score for each peak
+                for peak in matched_peaks:
+                    # Get ion type
+                    ion_type = peak.get("matched_ion_str", "")
+
+                    # Calculate intensity score
+                    intensity_m = 0.0
+                    intensity_u = 0.0
+
+                    if ion_type.startswith("b"):
+                        intensity_m = model.get_log_np_density_int(
+                            "b", peak["norm_intensity"], self.charge
+                        )
+                    elif ion_type.startswith("y"):
+                        intensity_m = model.get_log_np_density_int(
+                            "y", peak["norm_intensity"], self.charge
+                        )
+
+                    intensity_u = model.get_log_np_density_int(
+                        "n", peak["norm_intensity"], self.charge
+                    )
+
+                    # Calculate distance score
+                    dist_m = 0.0
+                    dist_u = 0.0
+
+                    if ion_type.startswith("b"):
+                        dist_m = model.get_log_np_density_dist_pos(
+                            peak["mass_diff"], self.charge
+                        )
+                    elif ion_type.startswith("y"):
+                        dist_m = model.get_log_np_density_dist_pos(
+                            peak["mass_diff"], self.charge
+                        )
+
+                    # For unmatched ions, use uniform distribution
+                    dist_u = 0.0
+
+                    # Calculate score
+                    intensity_score = intensity_m - intensity_u
+                    distance_score = dist_m - dist_u
+
+                    # Handle invalid values
+                    if np.isnan(intensity_score) or np.isinf(intensity_score):
+                        intensity_score = 0.0
+                    if np.isnan(distance_score) or np.isinf(distance_score):
+                        distance_score = 0.0
+
+                    # Calculate final score: direct addition
+                    peak_score = intensity_score + distance_score
+
+                    # If score is negative, set to 0
+                    if peak_score < 0:
+                        peak_score = 0.0
+
+                    # Add to total score
+                    final_score += peak_score
+
+                logger.debug(
+                    f"Scoring permutation: {perm}, Score: {final_score:.6f}, Is decoy: {is_decoy}"
+                )
+
+                # Store scores
+                if is_decoy:
+                    self.neg_permutation_score_map[perm] = final_score
+                    logger.debug(f"Stored decoy score: {perm} -> {final_score:.6f}")
+                else:
+                    self.pos_permutation_score_map[perm] = final_score
+                    logger.debug(f"Stored real score: {perm} -> {final_score:.6f}")
+
+            # Collect all scores into a list
+            all_scores = []
+            for score in self.pos_permutation_score_map.values():
+                all_scores.append(score)
+
+            # Only add decoy scores in non-unambiguous cases
+            if not self.is_unambiguous:
+                for score in self.neg_permutation_score_map.values():
+                    all_scores.append(score)
+
+            # Sort (from low to high, then reverse)
+            all_scores.sort()  # From low to high
+            all_scores.reverse()  # From high to low
+
+            # Get first two scores, using 6 decimal precision
+            score1 = self._round_dbl(all_scores[0], 6) if all_scores else 0.0
+            score2 = 0.0
+            if not self.is_unambiguous:
+                score2 = (
+                    self._round_dbl(all_scores[1], 6) if len(all_scores) > 1 else 0.0
+                )
+
+            # Find corresponding peptide sequence
+            pep1 = ""
+            pep2 = ""
+            num_assigned = 0
+
+            if not self.is_unambiguous:
+                # First find highest and second highest scores in non-decoy permutations
+                for p, s in self.pos_permutation_score_map.items():
+                    x = s
+                    d = self._round_dbl(x, 6)
+
+                    if (d == score1) and (pep1 == ""):
+                        pep1 = p
+                        num_assigned += 1
+                    elif (d == score2) and (pep2 == ""):
+                        pep2 = p
+                        num_assigned += 1
+
+                    if num_assigned == 2:
+                        break
+
+                # If not found, search in decoy permutations
+                if num_assigned != 2:
+                    for p, s in self.neg_permutation_score_map.items():
+                        x = s
+                        d = self._round_dbl(x, 6)
+
+                        if (d == score1) and (pep1 == ""):
+                            pep1 = p
+                            num_assigned += 1
+                        elif (d == score2) and (pep2 == ""):
+                            pep2 = p
+                            num_assigned += 1
+
+                        if num_assigned == 2:
+                            break
+            else:
+                # Special handling for unambiguous cases
+                for p, s in self.pos_permutation_score_map.items():
+                    pep1 = p
+                    break
+
+            # Calculate delta score
+            if self.is_unambiguous:
+                # Unambiguous case: deltaScore = score1
+                self.delta_score = score1
+                logger.debug(f"Unambiguous case, delta score: {self.delta_score}")
+            else:
+                # Ambiguous case: deltaScore = score1 - score2
+                self.delta_score = score1 - score2
+                logger.debug(
+                    f"Non-unambiguous case, delta score: {score1} - {score2} = {self.delta_score}"
+                )
+
+            # Set psm_score to score1
+            self.psm_score = score1
+
+            self.score1_pep = pep1
+            self.score2_pep = pep2
+
+            # Set is_decoy flag based on highest scoring peptide
+            if pep1:
+                self.is_decoy = self._is_decoy_sequence(pep1)
+
+        except Exception as e:
+            logger.error(f"Error scoring permutations: {str(e)}")
+            self.delta_score = 0.0
+            self.psm_score = 0.0
+
+    def _kill_thread_results(self):
+        """Handle scoring failure cases"""
+        self.delta_score = 0.0
+        self.score = -1.0
+        self.psm_score = -1.0
+        self.score1_pep = self.peptide
+        self.score2_pep = self.peptide
+
+    def _round_dbl(self, value: float, num_places: int) -> float:
+        """
+        Round to specified decimal places
+
+        Args:
+            value: Value to round
+            num_places: Number of decimal places
+
+        Returns:
+            Rounded value
+        """
+        n = math.pow(10, num_places)
+        ret = round(value * n) / n
+        return ret
+
+    def _is_decoy_sequence(self, sequence: str) -> bool:
+        """
+        Check if a sequence is a decoy sequence.
+
+        Args:
+            sequence: Peptide sequence to check
+
+        Returns:
+            bool: True if sequence is a decoy sequence
+        """
+        try:
+            # First remove modification markers, then check for decoy amino acids
+            unmod_seq = ""
+            i = 0
+            while i < len(sequence):
+                if sequence[i : i + 9] == "(Phospho)":
+                    i += 9
+                elif sequence[i : i + 14] == "(PhosphoDecoy)":
+                    i += 14
+                elif sequence[i : i + 11] == "(Oxidation)":
+                    i += 11
+                else:
+                    unmod_seq += sequence[i]
+                    i += 1
+
+            # Check if sequence contains decoy amino acid symbols after removing modifications
+            for aa in unmod_seq:
+                if aa in DECOY_AA_MAP:
+                    return True
+
+            return False
+
+        except Exception as e:
+            logger.error(f"Error checking decoy sequence: {str(e)}")
+            return False
+
+    def _get_mod_map(self, perm: str) -> Dict[int, float]:
+        """
+        Get peptide modification site mapping
+
+        Args:
+            perm: Peptide permutation
+
+        Returns:
+            Dict[int, float]: Position -> modification mass
+        """
+        mod_map = {}
+
+        # Handle lowercase letter format modifications (new format)
+        for i, aa in enumerate(perm):
+            if aa.islower() and aa.upper() in ["S", "T", "Y"]:
+                # Lowercase letters indicate phosphorylation modification sites
+                mod_map[i] = PHOSPHO_MOD_MASS
+            elif aa.islower() and aa.upper() in ["M", "W", "F", "Y"]:
+                # Lowercase letters indicate oxidation modification sites
+                mod_map[i] = OXIDATION_MASS
+            elif aa in DECOY_AA_MAP:
+                # Handle decoy amino acids
+                # In Java, decoy amino acids already have extra mass, no need to add modification mass
+                # Because decoy amino acid mass already includes DECOY_MASS in AA_MASSES
+                pass  # Don't add extra modification mass
+
+        # Handle bracket format modifications (compatibility with old format)
+        i = 0
+        while i < len(perm):
+            if perm[i : i + 9] == "(Phospho)":
+                # Get original amino acid at modification site
+                orig_aa = perm[i - 1].upper()  # Convert to uppercase
+                if orig_aa in AA_MASSES:
+                    mod_map[i - 1] = PHOSPHO_MOD_MASS
+                i += 9
+            elif perm[i : i + 11] == "(Oxidation)":
+                # Get original amino acid at modification site
+                orig_aa = perm[i - 1].upper()
+                if orig_aa in AA_MASSES:
+                    mod_map[i - 1] = OXIDATION_MASS
+                i += 11
+            else:
+                i += 1
+
+        return mod_map
+
+    def _get_aa_mass(self, aa: str) -> float:
+        """
+        Get amino acid mass
+
+        Args:
+            aa: Amino acid
+
+        Returns:
+            float: Amino acid mass
+        """
+        # Convert to uppercase and check
+        aa_upper = aa.upper()
+        if aa_upper in AA_MASSES:
+            return AA_MASSES[aa_upper]
+        return 110.0  # Default mass
+
+    def _calc_theoretical_masses(self, perm: str) -> List[float]:
+        """
+        Calculate theoretical masses
+
+        Args:
+            perm: Peptide permutation
+
+        Returns:
+            List of theoretical masses
+        """
+        if not perm:
+            return []
+
+        # Get modification site mapping
+        mod_map = self._get_mod_map(perm)
+
+        masses = []
+
+        # Calculate b ions
+        current_mass = 0.0
+        for i in range(len(perm)):
+            if perm[i] not in ["(", ")"]:  # Skip modification markers
+                # Handle amino acids, including lowercase letters (modification sites)
+                if perm[i].upper() in AA_MASSES:
+                    current_mass += self._get_aa_mass(perm[i].upper())
+                elif perm[i] in DECOY_AA_MAP:
+                    # Handle decoy amino acids - directly use decoy amino acid mass
+                    # Decoy amino acid mass already includes DECOY_MASS in AA_MASSES
+                    current_mass += self._get_aa_mass(perm[i])
+            if i in mod_map:
+                current_mass += mod_map[i]
+            # Only add ions longer than minimum length
+            if i >= 1:  # Minimum length is 2
+                # Only generate ions with charge less than peptide charge
+                for z in range(
+                    1, self.charge
+                ):  # Only generate charge states 1 to charge-1
+                    ion_mass = (current_mass + PROTON_MASS) / z
+                    if ion_mass < self.peptide.get_precursor_mass():
+                        masses.append(ion_mass)
+
+        # Calculate y ions
+        current_mass = 0.0
+        for i in range(len(perm) - 1, -1, -1):
+            if perm[i] not in ["(", ")"]:  # Skip modification markers
+                # Handle amino acids, including lowercase letters (modification sites)
+                if perm[i].upper() in AA_MASSES:
+                    current_mass += self._get_aa_mass(perm[i].upper())
+                elif perm[i] in DECOY_AA_MAP:
+                    # Handle decoy amino acids - directly use decoy amino acid mass
+                    # Decoy amino acid mass already includes DECOY_MASS in AA_MASSES
+                    current_mass += self._get_aa_mass(perm[i])
+            if i in mod_map:
+                current_mass += mod_map[i]
+            # Only add ions longer than minimum length
+            if i <= len(perm) - 2:  # Minimum length is 2
+                # Only generate ions with charge less than peptide charge
+                for z in range(
+                    1, self.charge
+                ):  # Only generate charge states 1 to charge-1
+                    ion_mass = (current_mass + WATER_MASS + PROTON_MASS) / z
+                    if ion_mass < self.peptide.get_precursor_mass():
+                        masses.append(ion_mass)
+
+        return masses
+
+    def get_results(self) -> str:
+        """Get result string"""
+        results = []
+        results.append(str(self.scan_num))
+        # Use the best sequence if available, otherwise use original peptide sequence
+        best_seq = getattr(self, "_best_sequence", None)
+        if best_seq is None:
+            best_seq = self.get_best_sequence(include_decoys=False)
+            self._best_sequence = best_seq
+
+        results.append(best_seq)
+        results.append(f"{self.psm_score:.4f}")  # Use psm_score as peptide match score
+        results.append(f"{self.delta_score:.4f}")  # delta_score for site localization
+        results.append(f"{self.global_flr:.4f}")
+        results.append(f"{self.local_flr:.4f}")
+        results.append("1" if self.is_decoy else "0")
+        return "\t".join(results)
+
+    def normalize_spectrum(self) -> None:
+        """Normalize spectrum intensities."""
+        if self.spectrum is None:
+            self.logger.warning("No spectrum data available for normalization")
+            return
+
+        # Get peaks
+        mz_values, intensities = self.spectrum.get_peaks()
+
+        if len(intensities) == 0:
+            self.logger.warning("No intensity values available for normalization")
+            return
+
+        # Check data validity
+        valid_mask = np.isfinite(intensities) & (intensities > 0)
+        if not np.any(valid_mask):
+            self.logger.warning("No valid intensity values found for normalization")
+            return
+
+        # Only use valid intensity values
+        valid_intensities = intensities[valid_mask]
+        valid_mz_values = mz_values[valid_mask]
+
+        # Log intensity statistics
+        self.logger.debug(
+            f"Intensity stats before normalization: min={np.min(valid_intensities):.2f}, "
+            f"max={np.max(valid_intensities):.2f}, mean={np.mean(valid_intensities):.2f}"
+        )
+
+        # Normalize to sum of 1
+        total = np.sum(valid_intensities)
+        if total > 0:
+            normalized_intensities = valid_intensities / total
+
+            # Update spectrum with normalized values
+            self.spectrum.set_peaks(valid_mz_values, normalized_intensities)
+
+            self.logger.debug(
+                f"Normalized {len(normalized_intensities)} intensity values"
+            )
+        else:
+            self.logger.warning("Total intensity is zero, skipping normalization")
+
+    def reduce_nl_peak(self, precursor_nl_mass: float = 0.0) -> None:
+        """Reduce neutral loss peaks.
+
+        Args:
+            precursor_nl_mass: Precursor neutral loss mass
+        """
+        if self.spectrum is None:
+            self.logger.warning("No spectrum data available for neutral loss reduction")
+            return
+
+        # Get peaks
+        mz_values, intensities = self.spectrum.get_peaks()
+
+        if len(intensities) == 0:
+            self.logger.warning(
+                "No intensity values available for neutral loss reduction"
+            )
+            return
+
+        # Find peaks to reduce
+        nl_indices = []
+        for i, mz in enumerate(mz_values):
+            # Check if peak is within neutral loss mass window
+            if abs(mz - precursor_nl_mass) < 0.5:  # Using 0.5 Da window
+                nl_indices.append(i)
+
+        if nl_indices:
+            # Reduce intensity of neutral loss peaks
+            for idx in nl_indices:
+                intensities[idx] *= 0.1  # Reduce to 10% of original intensity
+
+            # Update spectrum
+            self.spectrum.set_peaks(mz_values, intensities)
+
+            self.logger.debug(f"Reduced {len(nl_indices)} neutral loss peaks")
+        else:
+            self.logger.debug("No neutral loss peaks found")
+
+    def get_spectrum_peaks(self) -> Tuple[np.ndarray, np.ndarray]:
+        """Get spectrum peaks.
+
+        Returns:
+            Tuple of (m/z array, intensity array)
+        """
+        if self.spectrum is None:
+            self.logger.warning("No spectrum data available")
+            return np.array([]), np.array([])
+
+        return self.spectrum.get_peaks()
+
+    def clear_scores(self) -> None:
+        """
+        Clear PSM scores
+        """
+        logger.debug(f"Clearing scores for PSM {self.scan_num}")
+
+        # Clear permutation score mappings
+        self.pos_permutation_score_map.clear()
+        self.neg_permutation_score_map.clear()
+
+        # Reset score-related attributes
+        self.delta_score = np.nan
+        self.pep_score = np.nan
+        self.global_flr = np.nan
+        self.local_flr = np.nan
+
+        # Clear peak data
+        if hasattr(self, "pos_peaks"):
+            self.pos_peaks.clear()
+        if hasattr(self, "neg_peaks"):
+            self.neg_peaks.clear()
+
+        logger.debug(f"PSM {self.scan_num} scores cleared")
+
+    def remove_modifications(self, seq):
+        # Remove all bracket modifications like (Phospho), (PhosphoDecoy), (Oxidation), etc.
+        return re.sub(r"\([A-Za-z0-9;@#%]+?\)", "", seq)
+
+    def generate_real_permutations(self) -> List[Tuple[str, List[int]]]:
+        """
+        Generate real sequence permutations
+        Returns:
+            List[Tuple[str, List[int]]]: List of real sequences and modification sites
+        """
+        try:
+            # Get unmodified peptide sequence
+            peptide_seq = self.remove_modifications(
+                self.peptide.get_unmodified_sequence()
+            )
+
+            # Find all possible modification sites (target modification sites)
+            # Extract target amino acids from target_modifications
+            target_modifications = self.config.get("target_modifications", [])
+            target_amino_acids = extract_target_amino_acids(target_modifications)
+
+            cand_mod_sites = []
+            for i, aa in enumerate(peptide_seq):
+                if aa in target_amino_acids:  # Target modification sites
+                    cand_mod_sites.append(i)
+
+            if not cand_mod_sites:
+                logger.debug("No potential modification sites found")
+                return []
+
+            # DEBUG: Output mod_coord_map content
+            logger.debug(f"mod_coord_map: {self.mod_coord_map}")
+            logger.debug(f"Original peptide: {self.peptide.peptide}")
+            logger.debug(f"Unmodified peptide_seq: {peptide_seq}")
+            logger.debug(f"Candidate mod sites: {cand_mod_sites}")
+
+            # Get the number of modification sites in the original peptide
+            num_rps = len(
+                [
+                    m
+                    for m in self.mod_coord_map.values()
+                    if abs(m - PHOSPHO_MOD_MASS) < 0.01
+                ]
+            )
+            logger.debug(f"num_rps calculated: {num_rps}")
+
+            if num_rps == 0:
+                logger.debug("No phosphorylation modifications found in peptide")
+                return []
+
+            # Generate all possible modification site combinations
+            real_perms = []
+
+            # Generate all possible modification site combinations
+            for sites in combinations(cand_mod_sites, num_rps):
+                # Create real sequence: modification sites represented by lowercase letters
+                mod_pep = ""
+                if NTERM_MOD in self.mod_coord_map:
+                    mod_pep = "["
+
+                for i, aa in enumerate(peptide_seq):
+                    aa_lower = aa.lower()
+                    if i in sites:  # Sites that need modification
+                        mod_pep += aa_lower
+                    elif i in self.non_target_mods:
+                        mod_pep += aa_lower
+                    else:
+                        mod_pep += aa_lower.upper()
+
+                if CTERM_MOD in self.mod_coord_map:
+                    mod_pep += "]"
+
+                # Avoid duplicates
+                if mod_pep not in [x[0] for x in real_perms]:
+                    real_perms.append((mod_pep, list(sites)))
+
+            logger.debug(f"Generated {len(real_perms)} real permutations")
+            for perm, sites in real_perms:
+                logger.debug(f"  Real permutation: {perm} with sites: {sites}")
+            return real_perms
+        except Exception as e:
+            logger.error(f"Error generating real permutations: {str(e)}")
+            return []
+
+    def generate_decoy_permutations(self) -> List[Tuple[str, List[int]]]:
+        """
+        Generate decoy sequence permutations at non-STY sites
+        Returns:
+            List[Tuple[str, List[int]]]: List of decoy sequences and modification sites
+        """
+        try:
+            # Get unmodified peptide sequence
+            peptide_seq = self.remove_modifications(
+                self.peptide.get_unmodified_sequence()
+            )
+
+            # Extract target amino acids from target_modifications
+            target_modifications = self.config.get("target_modifications", [])
+            target_amino_acids = extract_target_amino_acids(target_modifications)
+
+            # Find non-target amino acid sites as decoy modification sites
+            cand_mod_sites = []
+            for i, aa in enumerate(peptide_seq):
+                if aa not in target_amino_acids:  # Non-target amino acid sites
+                    cand_mod_sites.append(i)
+
+            if not cand_mod_sites:
+                logger.debug(
+                    "No non-target amino acid sites available for decoy generation"
+                )
+                return []
+
+            # Calculate the number of modifications in the original peptide
+            num_mods = len(
+                [
+                    m
+                    for m in self.mod_coord_map.values()
+                    if abs(m - PHOSPHO_MOD_MASS) < 0.01
+                ]
+            )
+            if num_mods == 0:
+                logger.debug("No phosphorylation modifications found in peptide")
+                return []
+
+            # Generate all possible modification site combinations
+            decoy_perms = []
+
+            combos = list(combinations(cand_mod_sites, num_mods))
+            random.shuffle(combos)
+
+            # No limit on decoy count, use all possible combinations
+            max_decoys = len(combos)
+
+            for sites in islice(combos, max_decoys):
+                # Create decoy sequence: decoy sites represented by decoy symbols
+                mod_pep = ""
+                for i, aa in enumerate(peptide_seq):
+                    if i in sites:  # Sites that need modification
+                        decoy_char = get_decoy_symbol(aa)  # Use decoy symbol
+                        mod_pep += decoy_char
+                    else:
+                        mod_pep += (
+                            aa.upper()
+                        )  # Non-modification sites use uppercase letters
+
+                # Check if it's a valid decoy sequence
+                if self._is_valid_decoy_sequence(mod_pep):
+                    decoy_perms.append((mod_pep, list(sites)))
+
+            logger.debug(f"Generated {len(decoy_perms)} decoy permutations")
+            for perm, sites in decoy_perms:
+                logger.debug(f"  Decoy permutation: {perm} with sites: {sites}")
+            return decoy_perms
+        except Exception as e:
+            logger.error(f"Error generating decoy permutations: {str(e)}")
+            return []
+
+    def _is_valid_decoy_sequence(self, sequence: str) -> bool:
+        """
+        Check if the sequence is a valid decoy sequence
+
+        Args:
+            sequence: Sequence to check
+
+        Returns:
+            bool: Returns True if it"s a valid decoy sequence
+        """
+        try:
+            # Check if it contains decoy amino acid symbols
+            for aa in sequence:
+                if aa in DECOY_AA_MAP:
+                    return True
+
+            return False
+
+        except Exception as e:
+            logger.error(f"Error validating decoy sequence: {str(e)}")
+            return False
+
+    def _match_peaks(self, perm: str, tolerance: float) -> List[Dict[str, Any]]:
+        """
+        Match peaks in the spectrum to theoretical fragment ions.
+        Now delegates to Peptide.match_peaks for consistency.
+
+        Args:
+            perm: Peptide permutation string
+            tolerance: Mass tolerance for matching
+
+        Returns:
+            List of matched peaks
+        """
+        # Create temporary Peptide object
+
+        # Get modification site mapping
+        mod_map = self._get_mod_map(perm)
+
+        # Use the input sequence directly, no format conversion needed
+        # Because generate_real_permutations now generates correct lowercase format
+        processed_perm = perm
+
+        # Create temporary Peptide object and initialize
+        temp_peptide = Peptide(processed_perm, self.config, charge=self.charge)
+        temp_peptide.mod_pos_map = mod_map
+        temp_peptide.build_ion_ladders()  # Build ion ladders
+
+        # Temporarily modify configuration to use input tolerance
+        original_tolerance = self.config.get("fragment_mass_tolerance", 0.1)
+        temp_config = self.config.copy()
+        temp_config["fragment_mass_tolerance"] = tolerance
+
+        # Call Peptide's match_peaks method with modified configuration
+        matched_peaks = temp_peptide.match_peaks(self.spectrum, temp_config)
+
+        # Clean up temporary object
+        temp_peptide = None
+
+        return matched_peaks
+
+    def is_decoy_permutation(self, sequence: str) -> bool:
+        """
+        Determine if the sequence is a decoy sequence
+
+        Args:
+            sequence: Peptide sequence
+
+        Returns:
+            bool: Whether it"s a decoy sequence
+        """
+        # Check if the sequence contains decoy marker characters
+        decoy_chars = set("@#$%^&*()_+{}|:\"<>?~`-=[]\\;',./")
+        return any(char in decoy_chars for char in sequence)
+
+    @property
+    def charge(self):
+        """
+        Get charge state
+        """
+        return getattr(self.peptide, "charge", None)
+
+    def generate_permutations(self, run_number: int) -> None:
+        """
+        Generate permutations, control whether to include decoy based on run number
+
+        Args:
+            run_number: Run number (0: include decoy, 1: only include real sequences)
+        """
+        logger.debug(
+            f"Generating permutations for PSM {self.scan_num}, run number: {run_number}"
+        )
+
+        # Clear previous permutations
+        self.pos_permutation_score_map = {}
+        self.neg_permutation_score_map = {}
+
+        # Generate real sequence permutations
+        real_perms = self.generate_real_permutations()
+        for perm, mod_positions in real_perms:
+            self.pos_permutation_score_map[perm] = 0.0
+
+        # Decide whether to generate decoy permutations based on run number
+        if not self.is_unambiguous and run_number == 0:
+            # First iteration: generate decoy permutations for FLR estimation
+            decoy_perms = self.generate_decoy_permutations()
+            for perm, mod_positions in decoy_perms:
+                self.neg_permutation_score_map[perm] = 0.0
+            logger.debug(
+                f"PSM {self.scan_num} generated {len(self.pos_permutation_score_map)} real permutations and {len(self.neg_permutation_score_map)} decoy permutations"
+            )
+        else:
+            # Second iteration or unambiguous PSM: only generate real permutations
+            logger.debug(
+                f"PSM {self.scan_num} generated {len(self.pos_permutation_score_map)} real permutations (no decoy)"
+            )
+
+    def update_peptide_id(self) -> None:
+        """
+        Update peptide identification data, write FLR calculation results to original peptide_hit object
+
+        This method will:
+        1. Update peptide_hit score to delta_score
+        2. Add FLR-related metadata
+        3. Update hits in peptide_id
+        """
+        if not hasattr(self, "peptide_hit") or not hasattr(self, "peptide_id"):
+            logger.warning(
+                "PSM does not have original peptide_hit or peptide_id data, cannot update"
+            )
+            return
+
+        try:
+            # Update peptide_hit score to delta_score
+            self.peptide_hit.setScore(self.delta_score)
+
+            # Add FLR-related metadata
+            self.peptide_hit.setMetaValue("Luciphor_delta_score", self.delta_score)
+            self.peptide_hit.setMetaValue(
+                "target_decoy", "decoy" if self.is_decoy else "target"
+            )
+
+            # Add search_engine_sequence information
+            # This should be the original sequence from the search engine
+            if hasattr(self, "search_engine_sequence"):
+                self.peptide_hit.setMetaValue(
+                    "search_engine_sequence", self.search_engine_sequence
+                )
+            else:
+                # If not available, use the original peptide sequence
+                self.peptide_hit.setMetaValue(
+                    "search_engine_sequence", self.peptide.peptide
+                )
+
+            self.peptide_hit.setMetaValue(
+                "Luciphor_pep_score", self.psm_score
+            )  # Use psm_score as pep_score
+            self.peptide_hit.setMetaValue("Luciphor_global_flr", self.global_flr)
+            self.peptide_hit.setMetaValue("Luciphor_local_flr", self.local_flr)
+
+            # Update peptide_id score type and attributes
+            self.peptide_id.setScoreType("Luciphor_delta_score")
+            self.peptide_id.setHigherScoreBetter(True)
+            self.peptide_id.setSignificanceThreshold(0.0)
+
+            # Update hits in peptide_id
+            hits = self.peptide_id.getHits()
+            for i in range(len(hits)):
+                if hits[i].getSequence().toString() == self.peptide.peptide:
+                    hits[i] = self.peptide_hit
+                    break
+
+            self.peptide_id.setHits(hits)
+
+            logger.debug(
+                f"Updated peptide identification data for PSM {self.scan_num}, delta_score: {self.delta_score:.6f}, global_flr: {self.global_flr:.6f}, local_flr: {self.local_flr:.6f}"
+            )
+
+        except Exception as e:
+            logger.error(
+                f"Error updating peptide identification data for PSM {self.scan_num}: {str(e)}"
+            )
+            raise
+
+    def convert_sequence_to_standard_format(self, sequence: str) -> str:
+        """
+        Convert sequence from lowercase modification format to standard (Phospho) format
+
+        Args:
+            sequence: Sequence with lowercase letters indicating modifications
+
+        Returns:
+            str: Sequence in standard format with (Phospho) modifications
+        """
+        try:
+            if not sequence:
+                return sequence
+
+            result = ""
+            i = 0
+            while i < len(sequence):
+                if sequence[i].islower() and sequence[i].upper() in ["S", "T", "Y"]:
+                    # Convert lowercase to uppercase and add (Phospho)
+                    result += sequence[i].upper() + "(Phospho)"
+                elif sequence[i].islower() and sequence[i].upper() in [
+                    "M",
+                    "W",
+                    "F",
+                    "Y",
+                ]:
+                    # Convert lowercase to uppercase and add (Oxidation)
+                    result += sequence[i].upper() + "(Oxidation)"
+                else:
+                    result += sequence[i]
+                i += 1
+
+            return result
+        except Exception as e:
+            logger.error(f"Error converting sequence format: {str(e)}")
+            return sequence
+
+    def get_best_sequence(self, include_decoys: bool = True) -> str:
+        """
+        Get the best scoring sequence from permutations
+
+        Args:
+            include_decoys: Whether to include decoy permutations (True: first round calculation, False: second round calculation)
+
+        Returns:
+            str: The best scoring sequence, or original sequence if no permutations available
+        """
+        try:
+            # Get scores for all real permutations
+            real_scores = list(self.pos_permutation_score_map.values())
+
+            if len(real_scores) == 0:
+                logger.debug(
+                    f"PSM {self.scan_num} has no real permutation scores, returning original sequence"
+                )
+                return self.peptide.peptide
+
+            # Find the best scoring real permutation
+            best_real_perm = max(
+                self.pos_permutation_score_map.items(), key=lambda x: x[1]
+            )
+            best_real_score = best_real_perm[1]
+
+            if include_decoys and len(self.neg_permutation_score_map) > 0:
+                # Check if any decoy permutation has higher score
+                best_decoy_perm = max(
+                    self.neg_permutation_score_map.items(), key=lambda x: x[1]
+                )
+                best_decoy_score = best_decoy_perm[1]
+
+                if best_decoy_score > best_real_score:
+                    logger.debug(
+                        f"PSM {self.scan_num} best sequence is decoy: {best_decoy_perm[0]} (score: {best_decoy_score:.6f})"
+                    )
+                    return self.convert_sequence_to_standard_format(best_decoy_perm[0])
+                else:
+                    logger.debug(
+                        f"PSM {self.scan_num} best sequence is real: {best_real_perm[0]} (score: {best_real_score:.6f})"
+                    )
+                    return self.convert_sequence_to_standard_format(best_real_perm[0])
+            else:
+                logger.debug(
+                    f"PSM {self.scan_num} best sequence is real: {best_real_perm[0]} (score: {best_real_score:.6f})"
+                )
+                return self.convert_sequence_to_standard_format(best_real_perm[0])
+
+        except Exception as e:
+            logger.error(
+                f"Error getting best sequence for PSM {self.scan_num}: {str(e)}"
+            )
+            return self.peptide.peptide
+
+    def calculate_delta_score(self, include_decoys: bool = True) -> None:
+        """
+        Calculate delta score based on permutation scores
+
+        Args:
+            include_decoys: Whether to include decoy permutations (True: first round calculation, False: second round calculation)
+
+
+        """
+        try:
+            # Get scores for all real permutations
+            real_scores = list(self.pos_permutation_score_map.values())
+
+            if len(real_scores) == 0:
+                logger.debug(
+                    f"PSM {self.scan_num} has no real permutation scores, setting delta_score to 0"
+                )
+                self.delta_score = 0.0
+                return
+
+            real_scores.sort(reverse=True)
+
+            # For unambiguous cases, delta_score should equal the top real score
+            if self.is_unambiguous:
+                top_score = real_scores[0]
+                self.delta_score = top_score
+                self.psm_score = top_score
+                logger.debug(
+                    f"PSM {self.scan_num} unambiguous: setting delta_score = top real score {top_score:.6f}"
+                )
+                return
+
+            if include_decoys and len(self.neg_permutation_score_map) > 0:
+                all_scores = real_scores + list(self.neg_permutation_score_map.values())
+                all_scores.sort(reverse=True)
+
+                if len(all_scores) == 1:
+                    # Only one permutation overall: treat as unambiguous
+                    self.delta_score = all_scores[0]
+                    self.psm_score = all_scores[0]
+                    logger.debug(
+                        f"PSM {self.scan_num} single permutation overall: delta_score = {self.delta_score:.6f}"
+                    )
+                else:
+                    top_score = all_scores[0]
+                    second_score = all_scores[1]
+                    self.delta_score = top_score - second_score
+                    logger.debug(
+                        f"PSM {self.scan_num} first round delta_score (including decoys): {top_score:.6f} - {second_score:.6f} = {self.delta_score:.6f}"
+                    )
+            else:
+                if len(real_scores) == 1:
+                    # Only one real permutation: treat as unambiguous
+                    self.delta_score = real_scores[0]
+                    self.psm_score = real_scores[0]
+                    logger.debug(
+                        f"PSM {self.scan_num} single real permutation: delta_score = {self.delta_score:.6f}"
+                    )
+                else:
+                    top_score = real_scores[0]
+                    second_score = real_scores[1]
+                    self.delta_score = top_score - second_score
+                    logger.debug(
+                        f"PSM {self.scan_num} second round delta_score (real permutations only): {top_score:.6f} - {second_score:.6f} = {self.delta_score:.6f}"
+                    )
+
+        except Exception as e:
+            logger.error(
+                f"Error calculating delta_score for PSM {self.scan_num}: {str(e)}"
+            )
+            self.delta_score = 0.0